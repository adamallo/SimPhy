

/**
 *
 * \mainpage SimPhy
 * Gene tree simulator from given a species tree,
 * taking into account ILS,GDL and HGT.
 * \author Mallo D.
 * \date October-2013/...
 * \section usage User Guide
 *
 * <B>Usage: ./SimPhy -[Parameter code] value ...</B>
 *
 * Essential parameters\n
 * ------------------
 * <ul><li>-Guide tree (\"or\" list):</li>
 *       <ul><li>-Fixed species tree:\n</li>
 *           <ul><li>-S newick_tree string:(\"(...);\")\n</li></ul>
 *       <li>-Species tree simulation parameters:\n</li>
 *           <ul><li>-Sb birth rate (relative to time if -G != 1) rational:(0,...);\n</li>
 *           <li>-Sd death rate (relative to time if -G != 1) rational:[birth_rate,...);\n</li>
 *           <li>-Sl number of leaves natural:[2,...);\n</li>
 *           <li>-St tree max time rational:(0,...);\n</li>
 *           <li>-So internal branch length deviation from the half of the height of the ingroup:[0,...);\n</li></ul>
 *       <li>-Fixed locus tree:\n</li>
 *           <ul><li>-L newick_tree string:(\"(...);\")\n</li></ul></ul>
 * <li>-Number of trees:</li>
 *       <ul><li>-R general replicates natural:[1,...) (number of locus trees, with one gene tree from each, instead if there is no locus tree, which implies using it as number of gene trees);\n</li>
 *       <li>-Rl locus trees natural:[1,...);\n</li>
 *       <li>-Rg number of gene trees from each locus tree natural:[1,...);\n</li></ul>
 * <li>-Effective haploid population size:\n</li>
 *       <ul><li>-P natural:[1,...);\n</li></ul></ul>
 *
 * Optional parameters\n
 * -----------------
 * <ul><li>-Locus tree simulation parameters:\n</li>
 *       <ul><li>-Lb birth rate (relative to generations) rational:(0,...);\n</li>
 *       <li>-Ld death rate (relative to generations) rational:(0,...);\n</li>
 *       <li>-Lt transfer rate (relative to generations) rational:(0,...);\n</li>
 *       <li>-Ll minimum number of tips natural:[2,species_tree_n_leaves];</li>
 *       <li>-Ls minimum number of tips from different species natural:[2,species_tree_n_leaves];</li></ul>
 * <li>-Number of individuals per each species (common):\n
 *      <ul><li>-I number of individuals per species natural:[1,...);\n</li></ul>
 * <li>-Generation time:\n
 *       <ul><li>-G generation time rational:(0,...) (if it is not set, the species tree is considered with time in number of generations);\n</li></ul>
 * <li>-Substitution rate:\n
 *      <ul><li>-U substitution time (substitutions per time) rational:(0,...);\n</li></ul>
 * <li>-Substitution rate heterogeneity:\n
 *      <ul><li>-Hs Alpha parameter of the gamma distribution with mean=1 to sample rate heterogeneity mulipliers. Lineage specific rate heterogeneity. rational:[0,...) (0=>no heterogeneity);\n</li>
 *      <li>-Hl Alpha parameter of the gamma distribution with mean=1 to sample rate heterogeneity mulipliers. Gene family (gene tree) specific rate heterogeneity. rational:[0,...) (0=>no heterogeneity);\n</li>
 *      <li>-Hg Alpha parameter of the gamma distribution with mean=1 to sample rate heterogeneity mulipliers. Gene tree branch specific rate heterogeneity. rational:[0,...) (0=>no heterogeneity);\n</li></ul>
 * <li>-Bounded Multispecies Coalescent sampling related parameters:\n
 *  <ul><li>-E Brent root epsilon (maximum difference between iterations to consider them convergent): rational: (0,...);\n</li>
 *      <li>-Ep Minimum number of coalescent units to the bound to use a politomy instead of sampling the bounded coalescent. rational: (0,...) (0 = no politomies);\n</li></ul>
 * <li>-Verbosity:\n</li>
 *       <ul><li>-V natural:[0-6];\n</li></ul>
 * <li>-General options:\n</li>
 *       <ul><li>-S seed rational:(0,...);\n</li></ul>
 * <li>-Output related options:\n</li>
 *       <ul><li>-O prefix for all the output files string:*;\n</li>
 *       <li>-Os logical flag to activate the csv *.stats file with some summary statistics binary;\n</li>
 *       <li>-Or reconciliation output version. natural: (0, 3)\n
 *              <ul><li>0: No reconciliation.\n</li>
 *              <li>1: *.reconsl and *.reconlg files with the reconciliations between species tree and locus tree and between the locus tree and the gene tree respectively.\n</li>
 *              <li>2: *.recon files with the reconciliations between the species tree the gene trees, using losses (locus tree level) as proper gene tree leaves. NOT FOR GENERAL USE.\n</li>
 *              <li>3: Both reconciliation formats</li></ul>
 *      <li>-Od logical flag to activate the output of an SQLite database with 3 linked tables (Species_Trees, Locus_Trees and Gene_Trees) with some characteristics of each simulated tree.</li>
 *      <li>-Op logical flag to activate an output file (prefix.params) with the general parameters of the simulation</li></ul></ul>
 * \n<B>Example\n</B>
 *       ./SimPhy -Rl 10 -Rg 10 -Lb 0.001 -Ld 0.0011 -P 200 -V 2 -O test1 -S \"((A:250#2000/2,B:250):250,(C:300,D:300):200);\"\n
 *
 * <B> Description:</B>
 *
 * This software generates a locus tree using a birth-death model which grows inside
 * a given species tree. This locus tree is used in a second step to simulate the
 * gene tree using a multispecies coalescent process (and an special bounded multispecies
 * coalescent process for one of the linage resulting of a duplication).
 *
 * This simulator also can simulate the species tree using a birth-death/conditioned birth-death approach* (or special cases like the Yule model), or only simulate gene trees from a fixed locus tree.
 * The trees should be specified in a modified newick format, which allows some extra tags to add useful info:\n
 * # : Private effective haploid population size\n
 * / : Number of individuals (applied to the gene tree, tagged in the species tree or locus tree).\n
 * % : Duplication state (0:speciation node, 1:duplication node), only appliable to a fixed locus tree.\n
 * * : Lineage (branch) specific substitution rate multiplier.\n
 *\note The species tree conditioned birth-death (fixed number of leaves) requires a birth rate equal or bigger than the death rate.
 *\todo Include in the manual a detailed explanation on the epsilon values.
 *\todo Change some if-else for switch to improve performance.
 *******************************************************************************/

/**
 *
 * \file main.c
 * Main file of the project.
 *
 *******************************************************************************/
#ifndef trees_h
#include "trees.h"
#endif

#ifndef sampling_h
#include "sampling.h"
#endif

#ifndef num_methods_h
#include "num_methods.h"
#endif

#ifndef sql_managing_
#include "sql_managing.h"
#endif

#include <time.h>
#include <limits.h>
#include <sys/stat.h>
#include <unistd.h>
#include <errno.h>
#include <stdlib.h>
extern int errno;

int MAX_IT=10000;
int MAX_NAME=100;
int MAX_CHILDS=100;
int MAX_LEAVES=1000;

#define DBG
#undef NO_VAR ///< If NO_VAR is defined, the random number generator allways leads the same numbers.

#ifdef DBG
//#define NO_OUT
#endif

//\todo Implement branch heterogeneity to the locus tree (different speed for each paralog)//


// **** Function prototypes **** //

// NOTE: Function documentation is in the bottom of the text, in the function declaration section.

// ** I/O ** //
long int GetSettings(int argc, char **argv, int *ns_trees, sampling_unit *nl_trees, int *ng_trees, char ** newick_stree, sampling_unit * gen_time, char ** newick_ltree,sampling_unit * b_rate, sampling_unit * d_rate, sampling_unit *t_rate, sampling_unit *gc_rate, int *t_kind, int *min_lleaves, int *min_lsleaves, sampling_unit *ind_per_sp,sampling_unit * sb_rate, sampling_unit *sd_rate, sampling_unit * bds_leaves, sampling_unit * bds_length, sampling_unit *outgroup, sampling_unit *Ne,sampling_unit *mu, sampling_unit *alpha_s, sampling_unit *alpha_l, sampling_unit *alpha_g, float *epsilon,int *verbosity,char **out_name, int *stats, int *recon, int *db, int *params, float *u_seed);
long int GetSettingsFromFile(FILE *file,int *ns_trees, sampling_unit *nl_trees, int *ng_trees, char ** newick_stree,sampling_unit * gen_time, char ** newick_ltree,sampling_unit * b_rate, sampling_unit * d_rate, sampling_unit * t_rate, sampling_unit *gc_rate, int *t_kind, int *min_lleaves, int *min_lsleaves, sampling_unit *ind_per_sp,sampling_unit * sb_rate, sampling_unit * sd_rate, sampling_unit * bds_leaves, sampling_unit * bds_length, sampling_unit * outgroup, sampling_unit *Ne,sampling_unit *mu,sampling_unit *alpha_s, sampling_unit *alpha_l, sampling_unit *alpha_g,float *epsilon,int *verbosity,char **out_name, int *stats, int *recon, int *db, int *params, float *u_seed);
void PrintXCharError(char **string, int x, char *errormsg);
void PrintUsage(void);
void PrintSettings(char * s_tree_newick, sampling_unit gen_time, char * l_tree_newick, sampling_unit sb_rate, sampling_unit sd_rate, sampling_unit s_leaves, sampling_unit s_time, sampling_unit outgroup, sampling_unit lb_rate, sampling_unit ld_rate, sampling_unit lt_rate, sampling_unit lgc_rate, int t_kind, int min_lleaves, int min_lsleaves, sampling_unit ind_per_sp,sampling_unit nl_trees,int ng_trees,sampling_unit Ne,sampling_unit mu,sampling_unit alpha_s, sampling_unit alpha_l, sampling_unit alpha_g,float epsilon, int verbosity, char * out_file,float u_seed);
void PrintFileSettings(FILE *output_file, char * s_tree_newick, sampling_unit gen_time, char * l_tree_newick, sampling_unit sb_rate, sampling_unit sd_rate, sampling_unit s_leaves, sampling_unit s_time, sampling_unit outgroup, sampling_unit lb_rate, sampling_unit ld_rate, sampling_unit lt_rate, sampling_unit lgc_rate, int t_kind, int min_lleaves, int min_lsleaves, sampling_unit ind_per_sp,sampling_unit nl_trees,int ng_trees,sampling_unit Ne,sampling_unit mu,sampling_unit alpha_s, sampling_unit alpha_l, sampling_unit alpha_g,float epsilon, int verbosity, char * out_file,float u_seed);
void PrintSampleSettings(char * s_tree_newick, sampling_unit gen_time, char * l_tree_newick, sampling_unit sb_rate, sampling_unit sd_rate, sampling_unit s_leaves, sampling_unit s_time,sampling_unit lb_rate, sampling_unit ld_rate, sampling_unit lt_rate, sampling_unit lgc_rate, int t_kind, sampling_unit outgroup, int min_lleaves, int min_lsleaves, sampling_unit ind_per_sp,sampling_unit nl_trees,int ng_trees,sampling_unit Ne,sampling_unit mu,sampling_unit alpha_s, sampling_unit alpha_l, sampling_unit alpha_g,float epsilon, int verbosity, char * out_file, int n_replicate);
long int CheckSampledSettings(sampling_unit bds_leaves, sampling_unit bds_length, sampling_unit sb_rate, sampling_unit sd_rate, sampling_unit outgroup, sampling_unit ind_per_sp, sampling_unit nl_trees, sampling_unit b_rate, sampling_unit d_rate, sampling_unit t_rate, sampling_unit gc_rate, sampling_unit Ne, sampling_unit alpha_s, sampling_unit alpha_l, sampling_unit alpha_g, sampling_unit mu, sampling_unit gen_time, int min_lleaves);

/**
 * Main function
 *
 * Mainly it manages all the simulation using the libraries trees.h and num_methods.h,
 * as a few more I/O-related functions. This version has been written thinking on
 * performance, so it is a bit long with less function calls than expected.
 *******************************************************************************/

int main (int argc, char **argv)
{
    
    // ********
    /// <dl><dt> Declaration of variables </dt><dd>
    const gsl_rng_type * T;
    gsl_rng * r;
    
    /* create a generator chosen by the
     environment variable GSL_RNG_TYPE */
    
    gsl_rng_env_setup();
    
    T = gsl_rng_default;
    r = gsl_rng_alloc (T);
    
    // *******
    /// <dl><dt>General variables</dt><dd>
    
    // ******
    /// Structures
    s_tree *sp_tree=NULL;
    l_tree *locus_tree=NULL;
    g_tree *gene_tree=NULL;
    name_c * names=NULL;
    l_node **node_ptrs=NULL;
    
    // ******
    /// Configuration variables
    int ns_trees=1,ng_trees=0,verbosity=1,min_lleaves=2,min_lsleaves=3, stats=0, recon=0, db=0, params=0, command=1, weirdness=0, t_kind=1;
    float epsilon_brent=0.000001, u_seed=(time (NULL) * clock());
    char *species_tree_str=NULL,*locus_tree_str=NULL,*out_name=NULL;
    char *buffer=NULL;
    
    buffer=getenv("SIMPHY_MAXIT");
    if (buffer!=NULL)
    {
        sscanf(buffer,"%u",&MAX_IT);
    }
    buffer=getenv("SIMPHY_MAXNAME");
    if (buffer!=NULL)
    {
        sscanf(buffer,"%u",&MAX_NAME);
    }
    buffer=getenv("SIMPHY_MAXCHILDS");
    if (buffer!=NULL)
    {
        sscanf(buffer,"%u",&MAX_CHILDS);
    }
    buffer=getenv("SIMPHY_MAXLEAVES");
    if (buffer!=NULL)
    {
        sscanf(buffer,"%u",&MAX_LEAVES);
    }
    
    // ******
    /// Sampling variables
    sampling_unit Ne, bds_leaves, ind_per_sp, nl_trees, b_rate, d_rate, t_rate, gc_rate, sb_rate, sd_rate, bds_length, outgroup, gen_time, mu,alpha_s, alpha_l, alpha_g;
    
    set_sampling_uint(&Ne,0);
    set_sampling_uint(&bds_leaves,0);
    set_sampling_uint(&ind_per_sp,1);
    set_sampling_uint(&nl_trees,1);
    set_sampling_double(&b_rate,0);
    set_sampling_double(&d_rate,0);
    set_sampling_double(&t_rate,0);
    set_sampling_double(&gc_rate,0);
    set_sampling_double(&sb_rate,0);
    set_sampling_double(&sd_rate,0);
    set_sampling_double(&bds_length,0);
    set_sampling_double(&outgroup,0);
    set_sampling_double(&gen_time,1);
    set_sampling_double(&mu,1);
    set_sampling_double(&alpha_s,0);
    set_sampling_double(&alpha_l,0);
    set_sampling_double(&alpha_g,0);
    
    // ******
    /// Loop related variables</dd></dl>
    int curr_stree=1,curr_ltree=1,curr_gtree=1, i=0;
    
    // *******
    /// <dl><dt>I/O variables</dt><dd></dd></dl>
    char g_prefix[8]="g_trees", command_sufix[8]=".comand", recon_sufix2[8]="g.recon", reconsl_sufix2[9]=".reconsl", reconlg_sufix2[10]="g.reconlg", db_sufix[4]=".db", params_sufix[8]=".params", tree_sufix[7]=".trees", weirdg_sufix[8]=".ralpha";
    char s_outname[13]="s_tree.trees",l_outname[14]="l_trees.trees", *g_outname=NULL, stat_outname[10]="stats.txt", *recon_outname=NULL, *reconsl_outname=NULL, *reconlg_outname=NULL, *db_outname=NULL, *params_outname=NULL, *command_outname=NULL, *curr_outdir=NULL, weirds_outname[14]="s_tree.ralpha", *weirdg_outname=NULL;
    FILE *s_outfile=NULL,*l_outfile=NULL,*g_outfile=NULL,*stat_outfile=NULL, *params_outfile=NULL, *command_outfile=NULL, *weirds_outfile=NULL, *weirdg_outfile=NULL;
    sqlite3 *database;
    int n_sdigits=0, n_ldigits=0, n_gdigits=0, error=0;
    
    // *******
    /// <dl><dt>Statistical variables</dt><dd></dd></dl></dd></dl>
    long double t_height_cu=0,t_height_bl=0,height_cu=0,height_bl=0,st_height=0,st_length=0,length_bl=0;
    double gamma_l=0;
    int st_lcoals=0,st_dups=0,st_losses=0,st_transf=0,st_gc=0,st_leaves=0,st_gleaves=0;
    unsigned long long t_lcoals=0,t_n_ltree=0;
    
    // ********
    /// <dl><dt>Main program</dt><dd>
    
    printf("\nSimPhy1.0\n--------------------\n"); /// Welcome
    
    // *******
    /// <dl><dt>Setting-dependent I/O</dt><dd>
    
    // ******
    /// Settings obtaining from command line

    printf("\nGetting settings from command line...");
#ifdef DBG
    fflush(stdout);
#endif
    
    ErrorReporter(GetSettings(argc,argv,&ns_trees,&nl_trees,&ng_trees,&species_tree_str,&gen_time,&locus_tree_str,&b_rate,&d_rate,&t_rate,&gc_rate,&t_kind,&min_lleaves,&min_lsleaves,&ind_per_sp,&sb_rate,&sd_rate,&bds_leaves,&bds_length,&outgroup,&Ne,&mu,&alpha_s,&alpha_l,&alpha_g,&epsilon_brent,&verbosity,&out_name, &stats, &recon, &db, &params, &u_seed));
    
#ifdef NO_VAR
    gsl_rng_set(r,5);
#endif
#ifndef NO_VAR
    gsl_rng_set(r,u_seed);
#endif
    
    if(out_name==NULL)
    {
        out_name=malloc(sizeof("SimPhy_outfiles"));
        strcpy(out_name,"SimPhy_outfiles"); //Default value
    }
    
    printf("Done \n");
#ifdef DBG
    fflush(stdout);
#endif
    
    
    // ******
    /// Printing of recognized settings
    if (verbosity)
    {
        PrintSettings(species_tree_str,gen_time,locus_tree_str,sb_rate,sd_rate,bds_leaves,bds_length,outgroup,b_rate,d_rate,t_rate,gc_rate,t_kind,min_lleaves,min_lsleaves,ind_per_sp,nl_trees,ng_trees,Ne,mu,alpha_s,alpha_l,alpha_g,epsilon_brent,verbosity,out_name, u_seed);
    }
    
    
    // ******
    /// Initialization of file-I/O (output dir, and opening of some files)</dd></dl>
#ifndef NO_OUT
    n_sdigits=(int)count_intdigits((long)ns_trees,0);
    curr_outdir=malloc((n_sdigits+1)*sizeof(char));
    
    if (verbosity>4)
    {
        printf("\n\nI/O directories managing\n-------------------------\nGenerating the output directory %s... ",out_name);
#ifdef DBG
        fflush(stdout);
#endif
    }
    
    umask(0);
    
    if(mkdir(out_name, S_IRWXU | S_IRWXG | S_IRWXO)!=0)
    {
        if (errno==EEXIST)
        {
            if (verbosity>4)
            {
                printf("\n\t WARNING, The output directory already exists\n");
#ifdef DBG
            fflush(stdout);
#endif
            }
        }
        else
        {
            fprintf(stderr,"\n\t ERROR, The output folder, is not accesible. Errno %d\n",errno);
#ifdef DBG
            fflush(stderr);
#endif
            return (IO_ERROR);
        }
    }
    error=chdir(out_name);
    if(error!=0)
    {
        fprintf(stderr,"\n\t ERROR, The output folder, is not accesible\n");
#ifdef DBG
        fflush(stderr);
#endif
        return IO_ERROR;
    }
    if (verbosity>4)
    {
        printf("Done\n");
    }
    
    if (db>0)
    {
        db_outname=malloc((strlen(out_name)+strlen(db_sufix)+1)*sizeof(char));
        strcpy(db_outname,out_name);
        strcat(db_outname,db_sufix);
        if (verbosity>4)
        {
            printf("Initiating the SQLite database %s... ",db_outname);
#ifdef DBG
            fflush(stdout);
#endif
        }
        ErrorReporter(InitDB(&database, db_outname));
        if (verbosity>4)
        {
            printf("Done\n");
#ifdef DBG
            fflush(stdout);
#endif
        }
        
    }
    if (params>0)
    {
        params_outname=malloc((strlen(out_name)+strlen(params_sufix)+1)*sizeof(char));
        strcpy(params_outname,out_name);
        strcat(params_outname,params_sufix);
        
        if (verbosity>4)
        {
            printf("Saving the settings in %s... ",params_outname);
#ifdef DBG
            fflush(stdout);
#endif
        }
        if ((params_outfile=fopen(params_outname,"w"))==NULL)
        {
            perror("Error opening .params file:");
            ErrorReporter(IO_ERROR);
        }
        PrintFileSettings(params_outfile, species_tree_str,gen_time,locus_tree_str,sb_rate,sd_rate,bds_leaves,bds_length,outgroup,b_rate,d_rate,t_rate,gc_rate,t_kind,min_lleaves,min_lsleaves,ind_per_sp,nl_trees,ng_trees,Ne,mu,alpha_s,alpha_l,alpha_g,epsilon_brent,verbosity,out_name, u_seed);
        fclose(params_outfile);
        free(params_outname);
        if (verbosity>4)
        {
            printf("Done\n");
#ifdef DBG
            fflush(stdout);
#endif
        }
        
    }
    if (command>0)
    {
        command_outname=malloc((strlen(out_name)+strlen(command_sufix)+1)*sizeof(char));
        strcpy(command_outname,out_name);
        strcat(command_outname,command_sufix);
        if (verbosity>4)
        {
            printf("Saving the original command line arguments in %s... ",command_outname);
#ifdef DBG
            fflush(stdout);
#endif
        }
        if ((command_outfile=fopen(command_outname,"w"))==NULL)
        {
            perror("Error opening .command file:");
            ErrorReporter(IO_ERROR);
        }
        for (i=0; i<argc;++i)
            fprintf(command_outfile,"%s ",argv[i]);
        fclose(command_outfile);
        free(command_outname);
        if (verbosity>4)
        {
            printf("Done\n");
#ifdef DBG
            fflush(stdout);
#endif
        }
    }
    
#endif
    
    // *******
    /// <dl><dt>Replication loop</dt><dd>

    if (verbosity>0 && verbosity<3)
        printf("\n\nSimulation:\n-----------\n");
    
#ifdef DBG
    fflush(stdout);
#endif
    
    for (curr_stree=1;curr_stree<=ns_trees;++curr_stree)
    {
        
        // ******
        /// <dl><dt>Species-level parameter sampling</dt></dl>
        ErrorReporter(sample_distr(r,15,&bds_leaves,&bds_length,&sb_rate,&sd_rate,&outgroup,&ind_per_sp,&nl_trees,&b_rate,&d_rate,&Ne,&mu,&alpha_s,&alpha_l,&alpha_g,&gen_time));
        ErrorReporter(CheckSampledSettings(bds_leaves,bds_length,sb_rate,sd_rate,outgroup,ind_per_sp,nl_trees,b_rate,d_rate,t_rate,gc_rate,Ne,alpha_s,alpha_l,alpha_g,mu,gen_time,min_lleaves));
        if (verbosity>2)
            PrintSampleSettings(species_tree_str,gen_time,locus_tree_str,sb_rate,sd_rate,bds_leaves,bds_length,b_rate,d_rate,t_rate,gc_rate,t_kind,outgroup,min_lleaves,min_lsleaves,ind_per_sp,nl_trees,ng_trees,Ne,mu,alpha_s,alpha_l,alpha_g,epsilon_brent,verbosity,out_name,curr_stree);
        // ******
        /// Initialization of setting-dependent variables
        n_ldigits=(int)count_intdigits((long)get_sampling(nl_trees),0);
        n_gdigits=(int)count_intdigits((long)ng_trees,0);
        
        
        // ******
        /// Initialization of file-I/O variables and s_tree output opening</dd></dl>
#ifndef NO_OUT
        if (verbosity>4)
        {
            printf("Generating the output directory %.*d... ",n_sdigits,curr_stree);
#ifdef DBG
            fflush(stdout);
#endif
        }
        sprintf(curr_outdir,"%.*d",n_sdigits,curr_stree);
        
        if(mkdir(curr_outdir, S_IRWXU | S_IRWXG | S_IRWXO)!=0)
        {
            if (errno==EEXIST)
            {
                if (verbosity>4)
                {
                    printf("\n\t WARNING, The output directory for the replicate %d already exists\n",curr_stree);
#ifdef DBG
                    fflush(stdout);
#endif
                }
            }
            else
            {
                fprintf(stderr,"\n\t ERROR, with the output folder for the replicate %d: %d\n",curr_stree,errno);
#ifdef DBG
                fflush(stderr);
#endif
                return (IO_ERROR);
            }
        }
        error=chdir(curr_outdir);
        if(error!=0)
        {
            fprintf(stderr,"\n\t ERROR, The output folder %s, is not accesible\n",curr_outdir);
#ifdef DBG
            fflush(stderr);
#endif
            return IO_ERROR;
        }
        
        g_outname=malloc((strlen(g_prefix)+n_ldigits+strlen(tree_sufix)+1)*sizeof(char));
        
        if (recon>0)
        {
            if (recon!=2)
            {
                reconsl_outname=malloc((n_ldigits+strlen(reconsl_sufix2)+1)*sizeof(char));
                reconlg_outname=malloc((n_ldigits+1+n_gdigits+1+strlen(reconlg_sufix2)+1)*sizeof(char));
            }
            if (recon!=1)
            {
                recon_outname=malloc((n_ldigits+1+n_gdigits+strlen(recon_sufix2)+1)*sizeof(char));
            }
        }
        
        if (locus_tree_str==NULL)
        {
            if (verbosity>4)
            {
                printf("Opening the s_trees.tree file... ");
#ifdef DBG
                fflush(stdout);
#endif
            }
            if ((s_outfile=fopen(s_outname, "w"))==NULL)
            {
                perror("Error opening s_trees.tree file..");
                ErrorReporter(IO_ERROR);
            }
            if (verbosity>4)
            {
                printf("Done\n");
#ifdef DBG
                fflush(stdout);
#endif
            }
        }
        
        if (stats==1)
        {
            if (verbosity>4)
            {
                printf("Opening and initializing stats.txt... ");
#ifdef DBG
                fflush(stdout);
#endif
            }
            if ((stat_outfile=fopen(stat_outname, "w"))==NULL)
            {
                perror("Error opening stats.txt:");
                ErrorReporter(IO_ERROR);
            }
            fprintf(stat_outfile,"L_tree;N_losses;N_duplications;N_transfers;N_lt_totaltips;N_gt_presenttips;Mean_gt_height(cu);Mean_gt_height(ec);Mean_extra_lineages\n");
            if (verbosity>4)
            {
                printf("Done\n");
#ifdef DBG
                fflush(stdout);
#endif
            }
        }
        
        if (verbosity>4)
        {
            printf("Opening the l_trees.tree file... ");
#ifdef DBG
            fflush(stdout);
#endif
        }
        
        if ((l_outfile=fopen(l_outname,"w"))==NULL)
        {
            perror("Error opening l_trees.tree file: ");
            ErrorReporter(IO_ERROR);
        }
        if (verbosity>4)
        {
            printf("Done\n");
#ifdef DBG
            fflush(stdout);
#endif
        }
        
        if (weirdness!=0)
        {
            if ((weirds_outfile=fopen(weirds_outname, "w"))==NULL)
            {
                perror("Error opening weirds file:");
                ErrorReporter(IO_ERROR);
            }
            weirdg_outname=malloc((strlen(g_prefix)+n_ldigits+strlen(weirdg_sufix)+1)*sizeof(char));
        }
        
#endif
        
        
        // ******
        /// <dl><dt>Main tree (s_tree or l_tree, if fixed) and related structures preparation</dt><dd>
        
        // ******
        /// <dl><dt>If the locus tree is fixed</dt><dd>
        if (locus_tree_str!=NULL)
        {
            if (verbosity>2)
            {
                printf("\nObtaining the preset locus tree (there is no birth-death process)... ");
#ifdef DBG
                fflush(stdout);
#endif
            }
            // ***
            /// Locus tree allocation and collapse-reallocation (post-order)
            locus_tree=ReadNewickLTree(locus_tree_str, &names, verbosity,get_sampling(gen_time)!=1?get_sampling(gen_time):1,get_sampling(Ne),get_sampling(mu),get_sampling(ind_per_sp));
            CollapseLTree(locus_tree,1,0,0);//Memory reallocation in post-order
            TemporalizeLTree(locus_tree);
            
            // ***
            /// Statistical measurements
            if (stats==1)
            {
                st_leaves=locus_tree->n_leaves;
                st_gleaves=locus_tree->n_gleaves;
                ErrorReporter(Count_duplications(locus_tree,&st_dups));
            }
            
            // ****
            /// Gene tree allocation </dd></dl>
            gene_tree=NewGTree((locus_tree->n_gleaves*2)-1,locus_tree->max_childs,locus_tree->gen_time);
            switch (verbosity)
            {
                case 0:
                case 1:
                case 2:
                    break;
                case 3:
                    printf("Done\n");
                    break;
                default:
                    printf("\n\t\tDone: ");
                    WriteLTree(locus_tree,names,locus_tree->gen_time>0?1:0);
                    printf("\n");
                    break;
            }
#ifdef DBG
            fflush(stdout);
#endif
        }
        // ******
        /// <dl><dt>Else if the species tree is fixed or has to be simulated</dt><dd>
        else
        {
            
            if(species_tree_str!=NULL)
            {
                if (verbosity>2)
                {
                    printf("\n\tObtaining the fixed species tree... ");
#ifdef DBG
                    fflush(stdout);
#endif
                }
                // *****
                /// Species tree allocation (\ref ReadNewickSTree) and collapse-reallocation (\ref CollapseSTree) if it is fixed. Pre-order if the locus tree will be simulated, post-order if it will not.
                sp_tree=ReadNewickSTree(species_tree_str,&names,verbosity,get_sampling(gen_time)!=1?get_sampling(gen_time):1,get_sampling(Ne),get_sampling(mu),get_sampling(ind_per_sp));
                CollapseSTree(sp_tree,(get_sampling(b_rate) == get_sampling(d_rate)) && get_sampling(b_rate)==0?1:0); //Memory reallocation in post-order
                
                if (sp_tree->n_leaves<min_lleaves)
                {
                    fprintf(stderr,"\n\t\tERROR:The minimum number of locus tree leaves is bigger than the number of leaves of the fixed species tree. Please, check the -Ll parameter and the input species tree.\n");
                    ErrorReporter(SETTINGS_ERROR);
                }
                
            }
            else
            {
                if (verbosity>2)
                {
                    printf("\nSimulating the species tree...");
#ifdef DBG
                    fflush(stdout);
#endif
                }
                // ******
                /// Species tree simulation using a birth-death process (\ref NewBDSTree) and collapse-reallocation (\ref CollapseSTree) if it is not fixed. Pre-order if the locus tree will be simulated, post-order if it will not.
                ErrorReporter(NewBDSTree(&sp_tree,get_sampling(bds_leaves), get_sampling(bds_length), get_sampling(sb_rate), get_sampling(sd_rate),get_sampling(gen_time)!=1?get_sampling(gen_time):1,get_sampling(Ne),get_sampling(mu),get_sampling(ind_per_sp),get_sampling(outgroup),0,1,r, verbosity));//complete 0 and SSA simulation at least.
                CollapseSTree(sp_tree,(get_sampling(b_rate) == get_sampling(d_rate)) && get_sampling(b_rate)==0?1:0);
                
                if (sp_tree->n_leaves<min_lleaves)
                {
                    if (verbosity>2)
                    {
                        printf("\n\t\tThe number of minimum locus tree leaves will be changed to the number of species tree leaves to avoid infinite loops.\n\t\t");
                    }
#ifdef DBG
                    fflush(stdout);
#endif
                    min_lleaves=sp_tree->n_leaves;
                }
                
            }
            
            // *****
            /// Species tree modification (substitution rate and generation time heterogeneities)
            if (get_sampling(alpha_s)!=0)
            {
                if (verbosity>2)
                {
                    printf("\tGenerating lineage specific substutition rate heterogeneity...");
#ifdef DBG
                    fflush(stdout);
#endif
                }
                Rateheter_lineagespec(sp_tree, get_sampling(alpha_s), r, weirds_outfile);
                if (verbosity>2)
                {
                    printf(" Done\n\t");
#ifdef DBG
                    fflush(stdout);
#endif
                }
                
            }
                //\todo Implement lineage specific generation time heterogeneity
            
//            if (get_sampling(alpha_X)!=0)
//            {
//                if (verbosity>2)
//                {
//                    printf("\tGenerating lineage specific generation time heterogeneity...");
//#ifdef DBG
//                    fflush(stdout);
//#endif
//                }
//                GenTimeheter_lineagespec(sp_tree, get_sampling(alpha_X?), r, weirdx?);
//                if (verbosity>2)
//                {
//                    printf(" Done\n\t");
//#ifdef DBG
//                    fflush(stdout);
//#endif
//                }
//
//            }
            
            // *****
            /// <dl><dt>Species tree copy in a locus tree and working locus tree structures if there is no birth-death process</dt><dd>
            if ((get_sampling(b_rate) == get_sampling(d_rate)) && get_sampling(b_rate) == 0) // l_tree = s_tree
            {
                
                // ****
                /// Locus tree and working locus tree allocation
                locus_tree=NewLTree(sp_tree->n_nodes, sp_tree->n_leaves, sp_tree->n_gleaves, sp_tree->max_childs,sp_tree->gen_time, sp_tree->Ne, sp_tree->mu,0);
                
                // ****
                /// Gene tree allocation
                gene_tree=NewGTree((sp_tree->n_gleaves*2)-1,locus_tree->max_childs, locus_tree->gen_time); //Gene tree does not allow polytomies.
                
                if (verbosity>2)
                {
                    printf("\n\tCopying species tree as locus tree (there is no birth-death process)... ");
#ifdef DBG
                    fflush(stdout);
#endif
                }
                
                // ****
                /// Direct conversion of s_tree into l_tree.
                CopyStoLTree(sp_tree, locus_tree);
                
                // ***
                /// Statistical measurements
                if (stats==1)
                {
                    st_leaves=locus_tree->n_leaves;
                    st_gleaves=locus_tree->n_gleaves;
                }
                switch (verbosity)
                {
                    case 0:
                    case 1:
                    case 2:
                        break;
                    case 3:
                        printf("Done\n");
                        break;
                    default:
                        printf("\n\t\tDone: ");
                        WriteLTree(locus_tree,names,locus_tree->gen_time>0?1:0);
                        printf("\n");
                        break;
                }
#ifdef DBG
                fflush(stdout);
#endif
            }
            // *****
            /// <dl><dt>Else, species tree preparation to lead the birth-death process</dt><dd>
            else
            {
                // ****
                /// Intermediate node pointers allocation </dd></dl></dd></dl>
                node_ptrs=calloc(MAX_LEAVES,sizeof(l_node *));
                ErrorReporter((long int)node_ptrs);
            }
        }
        
        // *******
        /// <dl><dt>SIMULATION</dt><dd>
        
        switch (verbosity)
        {
            case 0:
                break;
            case 1:
                printf("Replicate %u of %u: Simulating %u gene trees from %d locus trees... ",curr_stree,ns_trees,nl_trees.value.i*ng_trees,nl_trees.value.i);
                break;
            case 2:
                printf("\nReplicate %u of %u: Simulating %u gene trees from %d locus trees...\n",curr_stree,ns_trees,nl_trees.value.i*ng_trees,nl_trees.value.i);
                break;
            default:
                break;
        }
#ifdef DBG
        fflush(stdout);
#endif
        
#ifndef NO_OUT
        if (s_outfile!=NULL)
        {
            WriteSTreeFile(s_outfile,sp_tree,names,sp_tree->gen_time>0?1:0);
        }
        if (db>0)
        {
            Measure_ST_height(sp_tree, &st_height, CU);
            Measure_ST_length(sp_tree, &st_length, CU);
<<<<<<< HEAD
            ErrorReporter(WriteSTreeDB(&database, sp_tree->n_leaves, st_height,st_length,(*sp_tree->root->childs)->gen_length, get_sampling(ind_per_sp), get_sampling(nl_trees), get_sampling(alpha_s), get_sampling(alpha_l), get_sampling(alpha_g), get_sampling(Ne), get_sampling(mu), get_sampling(gen_time))); //Measure_ST_height(sp_tree), Measure_ST_length(sp_tree)
=======
            ErrorReporter(WriteSTreeDB(&database, sp_tree->n_leaves, st_height,st_length,(*sp_tree->root->childs)->gen_length, get_sampling(ind_per_sp), get_sampling(nl_trees), get_sampling(alpha_s), get_sampling(alpha_l), get_sampling(alpha_g), get_sampling(Ne), get_sampling(mu), get_sampling(gen_time)));
>>>>>>> e66b76fa
        }
#endif
        
        // ********
        /// <dl><dt> Main loop for each locus tree </dt><dd>
        
        for (curr_ltree=1; curr_ltree<=get_sampling(nl_trees);++curr_ltree)
        {
            // *******
            /// <dl><dt>Locus tree simulation (if it is necessary)</dt><dd>
            if (get_sampling(b_rate) !=0 || get_sampling(d_rate)!= 0) // l_tree != s_tree
            {
                switch (verbosity)
                {
                    case 0:
                    case 1:
                    case 2:
                        break;
                    default:
                        printf("\n\tSimulating locus tree %d using a multi species birth-death compounded with a poisson process... ",curr_ltree);
                        break;
                }
                    
#ifdef DBG
                fflush(stdout);
#endif
                if(curr_stree==3 && curr_ltree==1)
                {
                    printf("DBG");
                }
                // ******
                /// Locus tree simulation
                ErrorReporter(SimBDLHTree(sp_tree, &locus_tree, node_ptrs, get_sampling(b_rate), get_sampling(d_rate), get_sampling(t_rate), get_sampling(gc_rate),t_kind,r, min_lleaves, min_lsleaves, verbosity, &st_losses, &st_dups, &st_transf, &st_gc, &st_leaves, &st_gleaves));
                
                // ******
                /// Species tree reindexation in post-order
                i=0;
                PostReorderSNodes(sp_tree->root,&i);

                // ******
                /// Reallocation of locus tree in post-order and reconciliation output (if necessary)
                if (recon>1)
                    locus_tree->n_gleaves+=st_losses;
                
                ErrorReporter(CollapseLTree(locus_tree,1,0,(st_dups==0 && st_transf==0 && st_gc==0)?0:1));
                
                if (recon>0 && recon!=2)
                {
                    sprintf(reconsl_outname,"%.*d%s",n_ldigits,curr_ltree,reconsl_sufix2);
                    WriteReconSL(sp_tree, locus_tree, names, reconsl_outname);
                }
                
                switch (verbosity)
                {
                    case 0:
                    case 1:
                    case 2:
                        break;
                    case 3:
                        printf("Done\n");
                        break;
                    default:
                        printf("\n\t\tDone: ");
                        WriteLTree(locus_tree,names,locus_tree->gen_time>0?1:0);
                        printf("\n");
                        break;
                }
#ifdef DBG
                fflush(stdout);
#endif
                
                // ******
                /// Gene tree allocation to perform its posterior simulation</dd></dl>
                if (gene_tree!=NULL)
                    FreeGTree(&gene_tree, 1);
                gene_tree=NewGTree((locus_tree->n_gleaves*2)-1,locus_tree->max_childs, locus_tree->gen_time); //Maximum number of nodes.
                
            }
            
            
            // *****
            /// Locus tree modification (substitution rate heterogeneity)
            
            if (get_sampling(alpha_l)!=0)
            {
                if (verbosity>2)
                {
                    printf("\n\tGenerating gene family (locus tree) specific substitution rate heterogeneity...");
#ifdef DBG
                    fflush(stdout);
#endif
                }
                gamma_l=gsl_ran_gamma(r, get_sampling(alpha_l), 1/(get_sampling(alpha_l)));
                Rateheter_genespec(locus_tree, sp_tree->mu*gamma_l); //gsl_rang_gamma(r,shape,scale) -> Mean= shape*scale
                if (verbosity>2)
                {
                    printf(" Done");
#ifdef DBG
                    fflush(stdout);
#endif
                }
            }
            
            // *******
            // Locus tree output
            WriteLTreeFile(l_outfile,locus_tree,names,locus_tree->gen_time>0?1:0);
#ifndef NO_OUT
            if (db>0)
            {
                ErrorReporter(WriteLTreeDB(&database, curr_ltree, curr_stree, get_sampling(b_rate), get_sampling(d_rate), get_sampling(t_rate), get_sampling(gc_rate),locus_tree->n_leaves, st_dups, st_losses,st_transf,st_gc,gamma_l));
                t_n_ltree++;
            }
            
            if (stats==1)
            {
                t_height_bl=0;
                t_height_cu=0;
                t_lcoals=0;
            }
            
            // *******
            /// <dl><dt>Gene tree simulation</dt><dd>
            
            // ******
            // Gene tree output opening
            
            //Gene tree I/O
            sprintf(g_outname,"%s%.*d%s",g_prefix,n_ldigits,curr_ltree,tree_sufix);
            if (weirdness!=0)
                sprintf(weirdg_outname,"%s%.*d%s",g_prefix,n_ldigits,curr_ltree,weirdg_sufix);
            
            //I/O s_trees and l_trees opening
            if (verbosity>4)
            {
                printf("\n\t\tOpening and initializing gene tree output file for this locus and replicate... ");
#ifdef DBG
                fflush(stdout);
#endif
            }
            if ((g_outfile=fopen(g_outname, "w"))==NULL)
            {
                perror("Error opening g_tree file: ");
                ErrorReporter(IO_ERROR);
            }
            if (weirdness!=0 && (weirdg_outfile=fopen(weirdg_outname, "w"))==NULL)
            {
                perror("Error opening weirdg_tree file: ");
                ErrorReporter(IO_ERROR);
            }
            if (verbosity>4)
            {
                printf("Done\n\n");
#ifdef DBG
                fflush(stdout);
#endif
            }
#endif
            // ******
            /// <dl><dt> Main loop for each gene tree </dt><dd>
            for (curr_gtree=1;curr_gtree<=ng_trees; ++curr_gtree)
            {
                
                // ****
                /// Reconciliation output file name generation
#ifndef NO_OUT
                if (recon>0)
                {
                    if (recon!=2)
                        sprintf(reconlg_outname,"%.*d%s%.*d%s",n_ldigits,curr_ltree,"l",n_gdigits,curr_gtree,reconlg_sufix2);
                    if (recon!=1)
                        sprintf(recon_outname,"%.*d%s%.*d%s",n_ldigits,curr_ltree,"l",n_gdigits,curr_gtree,recon_sufix2);
                }
                
#endif
                
                // IO
                
                switch (verbosity)
                {
                    case 0:
                    case 1:
                        break;
                    case 2:
                        printf("\tSimulating gene tree %d... ",(curr_ltree-1)*ng_trees+curr_gtree);
                        break;
                    default:
                        printf("\t\tSimulating gene tree %d using a %s process...",curr_gtree,(st_dups==0 && st_transf==0 && st_gc==0)?"multispecies coalescent":"multilocus coalescent");
                        break;
                }
#ifdef DBG
                fflush(stdout);
#endif

                // ****
                /// Gene tree simulation
                if (st_dups==0 && st_transf==0 && st_gc==0)
                    ErrorReporter(SimMSCGTree(locus_tree,&gene_tree,names,epsilon_brent,r,&st_lcoals,recon>1?1:0,verbosity,get_sampling(gen_time)));
                else
                    ErrorReporter(SimMLCGTree(locus_tree,&gene_tree,names,epsilon_brent,r,&st_lcoals,recon>1?1:0,verbosity,get_sampling(gen_time)));
                
                // ****
                /// <dl><dt>Gene tree bl modifications</dt><dd>
                
                // *****
                /// Branch length heterogeneity generation</dd></dl>
                
                if (get_sampling(alpha_g)!=0)
                {
                    if (verbosity>2)
                    {
                        printf("\n\tGenerating gene tree branch specific substitution rate heterogeneity...");
#ifdef DBG
                        fflush(stdout);
#endif
                    }
                    Rateheter_GTbranchspec(gene_tree,get_sampling(alpha_g),r, weirdg_outfile);
                    if (verbosity>3)
                    {
                        printf(" Done");
#ifdef DBG
                        fflush(stdout);
#endif
                    }
                    else if (verbosity>2)
                    {
                        printf(" Done\n\t");
                    }
                }
                
                // ****
                /// Writes the current gene tree in Newick format
                
#ifndef NO_OUT
                WriteGTreeFile(g_outfile,gene_tree, names); //Converts gene tree into string (Newick)
                
#endif
                switch (verbosity)
                {
                    case 0:
                    case 1:
                        break;
                    case 2:
                    case 3:
                        printf("Done\n");
                        break;
                    default:
                        printf("\n\t\tDone: ");
                        WriteGTree(gene_tree,names);
                        break;
                }
#ifdef DBG
                fflush(stdout);
#endif

#ifndef NO_OUT
                // ****
                /// Reconciliation output and closing
                if (recon>0)
                {
                    if (recon!=2)
                        ErrorReporter(WriteReconLG(gene_tree, names, reconlg_outname));
                    //if (recon!=1)
                        //ErrorReporter(WriteReconLosses(sp_tree, gene_tree, names, recon_outname));
                }
#endif
                // ****
                /// Statistical measurements</dd></dl></dd></dl>
                if (db>0 || stats>0)
                {
                    Measure_GT_height(gene_tree,&height_cu,CU);
                    Measure_GT_length(gene_tree,&length_bl,BL);
                    
                }
                if (stats>0)
                {
                    Measure_GT_height(gene_tree,&height_bl,1);
                    t_height_cu+=height_cu;
                    t_height_bl+=height_bl;
                    t_lcoals+=st_lcoals;
                }
#ifndef NO_OUT
                if (db>0)
                {
                    ErrorReporter(WriteGTreeDB(&database, curr_gtree, t_n_ltree,curr_ltree, curr_stree, locus_tree->n_gleaves, st_lcoals, height_cu, length_bl));
                }
                
#endif
                
            }
            
#ifndef NO_OUT
            // *******
            /// Statistical output </dd></dl>
            if (stats==1)
            {
                fprintf(stat_outfile,"%.*d;%d;%d;%d;%d;%d;%Le;%Le;%Le\n",n_ldigits,curr_ltree,st_losses,st_dups,st_transf,st_leaves,st_gleaves,t_height_cu/ng_trees,t_height_bl/ng_trees,((long double)t_lcoals)/ng_trees);
            }
            // *******
            /// Gene tree I/O close</dd></dl>
            fclose(g_outfile);
            if (weirdness!=0)
                fclose(weirdg_outfile);
            
#endif
            switch (verbosity)
            {
                case 0:
                case 1:
                case 2:
                    break;
                case 4:
                case 5:
                case 6:
                    printf("\n");
                default:
                    printf("\tDone\n");
                    break;
            }
        }
        
        
        error=chdir("..");
        if(error!=0)
        {
            fprintf(stderr,"\n\t ERROR, impossible to come back to the parent directory\n");
            return IO_ERROR;
        }
        
        // Freeing allocated memory
        
        if (names!=NULL)
            FreeNames(&names);
        if (sp_tree!=NULL)
            FreeSTree(&sp_tree);
        if (locus_tree!=NULL)
            FreeLTree(&locus_tree);
        if (gene_tree!=NULL)
            FreeGTree(&gene_tree, 1);
        
#ifndef NO_OUT
        if (g_outname!=NULL)
            free(g_outname);
        if (weirdg_outname!=NULL)
            free(weirdg_outname);
        if (recon_outname!=NULL)
            free(recon_outname);
        if (reconlg_outname!=NULL)
            free(reconlg_outname);
        if (reconsl_outname!=NULL)
            free(reconsl_outname);
        if (l_outfile!=NULL)
            fclose(l_outfile);
        if (stat_outfile!=NULL)
            fclose(stat_outfile);
        if (s_outfile!=NULL)
            fclose(s_outfile);
        if (weirds_outfile!=NULL)
            fclose(weirds_outfile);
#endif
        switch (verbosity)
        {
            case 1:
            case 2:
                printf("Done\n");
                break;
            default:
                break;
        }
        
    }
    
    switch (verbosity)
    {
        case 0:
            printf("Done\n");
            break;
        case 1:
        case 2:
            break;
        default:
            printf("\nDone \n");
            break;
    }

#ifdef DBG
    fflush(stdout);
#endif
    
    // ********
    /// Freeing of allocated memory and I/O closing </dd></dl>
    if (species_tree_str!=NULL)
        free(species_tree_str);
    if (locus_tree_str!=NULL)
        free(locus_tree_str);
    if (out_name!=NULL)
        free(out_name);
    if (db_outname!=NULL)
        free(db_outname);
    if (db>0)
        ErrorReporter(CloseDB(&database));
    
    
    gsl_rng_free (r);
    
    fflush(stdout);
    return (EXIT_SUCCESS);
    /// </dd></dl>
}


// *********************** Declaration of functions ***************************** //

/**
 * \name I/O
 * Input and output functions
 *******************************************************************************/

///@{

/**
 * Writes a short description of program usage.
 * \param void
 *******************************************************************************/

void PrintUsage(void)
{
    printf("\nUsage: ./SimPhy -[Parameter code] value ...\n\nEssential parameters:\n--------------------\n-Guide tree (\"or\" list):\n\t-Fixed species tree:\n\t\t-S newick_tree string:(\"(...);\")\n\t-Species tree simulation parameters:\n\t\t-Sb birth rate (relative to time if -G != 1) rational:(0,...);\n\t\t-Sd death rate (relative to time if -G != 1) rational:[birth_rate,...);\n\t\t-Sl number of leaves natural:[2,...);\n\t\t-St max tree time rational:(0,...);\n\t\t-So internal branch length for outgroup addition:[0,...);\n\t-Fixed locus tree:\n\t\t-L newick_tree string:(\"(...);\")\n-Number of trees:\n\t-R general replicates natural:[1,...) (number of locus trees, with one gene tree from each, instead if there is no locus tree, which implies using it as number of gene trees);\n\t-Rl locus trees natural:[1,...); \n\t-Rg number of gene trees from each locus tree natural:[1,...);\n-Effective haploid population size:\n\t-P natural:[1,...);\n\nOptional parameters\n-------------------\n-Locus tree simulation parameters:\n\t-Lb birth rate (relative to generations) rational:(0,...);\n\t-Ld death rate (relative to generations) rational:(0,...);\n\t-Lt transfer rate (relative to generations) rational:(0,...)\n\t-Ll minimum number of leaves natural:[2,species_tree_n_leaves];\n\t-Ls minimum number of leaves from different species. natural:[2,species_tree_n_leaves];\n-Generation time:\n\t-G generation time rational:(0,...) (if it is not set, the species tree is considered with time in number of generations);\n-Substitution rate:\n\t-U rational:(0,...);\n-Substitution rate heterogeneity:\n\t-Hs Alpha parameter of the gamma distribution with mean=1 to sample rate heterogeneity mulipliers. Lineage specific rate heterogeneity. rational:[0,...) (0=>no heterogeneity);\n\t-Hl Alpha parameter of the gamma distribution with mean=1 to sample rate heterogeneity mulipliers. Gene family (gene tree) specific rate heterogeneity. rational:[0,...) (0=>no heterogeneity);\n\t-Hg Alpha parameter of the gamma distribution with mean=1 to sample rate heterogeneity mulipliers. Gene tree branch specific rate heterogeneity. rational:[0,...) (0=>no heterogeneity);\n-Bounded Multispecies Coalescent sampling related parameters:\n\t-E Brent root epsilon (maximum difference between iterations to consider them convergent): rational: (0,...);\n\tMinimum number of coalescent units to the bound to use a politomy. rational: (0,...) (0 = no politomies);\n-Verbosity:\n\t-V natural:[0-6];\n-General settings:\n\t -Cs seed of the random number generator. rational: (0,...)\n-Output related settings:\n\t-O common prefix for output files string:*;\n\t-Os logical flag to activate the csv *.stats file with some summary statistics binary;\n\t-Or logical flag to activate the *.recon file with the reconciliation between each gene tree and the common species tree binary;\n\t-Od logical flag to activate the output of a SQLite database with 3 linked tables (Species_Trees, Locus_Trees and Gene_Trees) with some characteristics of each tree.\n\t-Op logical flag to activate the output of the file prefix.params with the main params of the simulation\n\nExample\n\t./SimPhy -Rl 10 -Rg 10 -Lb 0.001 -Ld 0.0011 -P 200 -V 2 -O test1 -S \"((A:250#2000/2,B:250):250,(C:300,D:300):200);\"\n");
    
    fflush(stdout);
    
}

/**
 * Gets settings from command line.
 *
 * \param argc
 *   Number of arguments passed by command line.
 * \param argv
 *   Array of arguments
 * \param ns_trees
 *   Number of species trees to simulate.
 * \param nl_trees
 *   Number of locus trees to simulate.
 * \param ng_trees
 *   Number of gene trees from each locus tree to simulate.
 * \param newick_stree
 *   Species tree string.
 * \param gen_time
 *   Generation time.
 * \param newick_ltree
 *   Locus tree string.
 * \param b_rate
 *   Birth rate for the locus_tree simulation.
 * \param d_rate
 *   Death rate for the locus_tree simulation.
 * \param t_rate
 *   Transfer rate for the locus_tree simulation.
 * \param gc_rate
 *   Gene conversion rate for the locus_tree simulation.
 * \param t_kind
 *   Logical flag. 0=> RTRFR randomly sampled. 1=> RTRFR sampled with probability inversely related to distance (generations).
 * \param min_lleaves
 *   Minimum number of leaves for each locus tree.
 * \param min_lsleaves
 *   Minimum number of leaves from different species for each locus tree.
 * \param ind_per_sp
 *   Number of individuals per species.
 * \param sb_rate
 *   Birth rate for the species_tree simulation.
 * \param sd_rate
 *   Death rate for the species_tree simulation.
 * \param bds_leaves
 *   Max number of nodes in the b-d simulation of the species tree.
 * \param bds_length
 *   Max lenght in the b-d simulation of the species tree.
 * \param Outgroup
 *   Internal branch length deviation from a half of the ingroup height,for outgroup addition.
 * \param Ne
 *   Efective population size.
 * \param mu
 *   Substitution rate.
 * \param alpha_s
 *   Alpha parameter of the gamma distribution with mean=1 to sample rate heterogeneity mulipliers. Lineage specific rate heterogeneity.
 * \param alpha_l
 *   Alpha parameter of the gamma distribution with mean=1 to sample rate heterogeneity mulipliers. Gene family specific rate heterogeneity.
 * \param alpha_g
 *   Alpha parameter of the gamma distribution with mean=1 to sample rate heterogeneity mulipliers. Gene tree branch specific rate heterogeneity.
 * \param epsilon
 *  Epsilon of the convergence of the brent method for sampling Bounded multispecies coalescent
 * \param verbosity
 *   Config about verbosity.
 * \param out_name
 *   Name of the file with the gene trees in Newick format.
 * \param stats
 *   Logical flag, if ==1 it generates a csv with some stats.
 * \param recon
 *   Logical flag, if ==1 it generates a reconciliation between species and gene trees.
 * \return Error-control code.
 * \param db
 *   Logical flag, if ==1 it generates a SQLite database with 3 linked tables (Species_Trees, Locus_Trees and Gene_Trees) with some characteristics of each tree.
 * \param params
 *  Logical flag to activate an output file (prefix.params) with the general parameters of the simulation.
 * \param u_seed
 *  Seed for the random number generator.
 * \return Error-control code.
 *
 * \note n_trees and newick_stree/newick_ltree are essential.
 * \todo Think about the idea of using this library https://github.com/Cofyc/argparse to get the options, because it is much more flexible.
 *******************************************************************************/

long int GetSettings(int argc, char **argv,int *ns_trees, sampling_unit *nl_trees, int *ng_trees, char ** newick_stree,sampling_unit * gen_time, char ** newick_ltree,sampling_unit * b_rate, sampling_unit * d_rate, sampling_unit * t_rate, sampling_unit *gc_rate, int *t_kind, int *min_lleaves, int *min_lsleaves, sampling_unit *ind_per_sp,sampling_unit * sb_rate, sampling_unit * sd_rate, sampling_unit * bds_leaves, sampling_unit * bds_length, sampling_unit * outgroup, sampling_unit *Ne,sampling_unit *mu,sampling_unit *alpha_s, sampling_unit *alpha_l, sampling_unit *alpha_g,float *epsilon,int *verbosity,char **out_name, int *stats, int *recon, int *db, int *params, float *u_seed)
{
    int i=0,read_file=0;
    char code=0,sub_code=0,buff_char=0;
    FILE *input_file=NULL;
    
    // ******
    /// <dl><dt> Function structure </dt><dd>
    
    // *****
    /// Control of number of arguments
    if (argc<3 || argc%2==0)
    {
        fprintf(stderr,"Improper number of arguments, they have to be even and more than 3\n");
        return (SETTINGS_ERROR);
    }
    
    // *****
    /// <dl><dt> Arguments loop </dt><dd>
    for (i=1; i<argc;++i)
    {
        // ****
        /// Option/value detection. The first character has to be a '-' (values will be jumped during its parsing)
        buff_char=*argv[i]; //Reads a character
        if (buff_char!='-' && code==0) //Is not a - and is not placed after a recogniced code.
        {
            PrintXCharError(argv,i, "|<– ERROR in this parameter\n");
            return (SETTINGS_ERROR);
        }
        // ****
        /// <dl><dt>Option recognition and value parsing, taking into account 2 char options and skipping the next argument in the loop (value)</dt><dd>
        else if (buff_char == '-') //If the argument starts with and - reads the character to recognice the option.
        {
            code=*(argv[i]+1);
            sub_code=*(argv[i]+2);
            ++i;
            switch (toupper(code)) //If it is a lowercase converts it in the uppercase.
            {
                    // ***
                    /// <dl><dt>-Rx. Replicates</dt><dd>
                case 'R':
                    switch (toupper(sub_code))
                    {
                        // **
                        /// -RS. Number of study replicates (species trees replicates).
                    case 'S':
                        if(sscanf(argv[i],"%u",ns_trees)==0 || *ns_trees<1)
                        {
                            PrintXCharError(argv,i, "|<– ERROR in this parameter\n");
                            return(SETTINGS_ERROR);
                        }
                        break;
                        
                        // **
                        /// -RG. Number of gene trees for each locus tree.
                    case 'G':
                        if(sscanf(argv[i],"%u",ng_trees)==0 || *ng_trees<1)
                        {
                            PrintXCharError(argv,i, "|<– ERROR in this parameter\n");
                            return(SETTINGS_ERROR);
                        }
                        break;
                        
                        // **
                        /// -RL. Number of locus trees</dd></dl>
                    case 'L':
                        if(ParseSampling(argv[i],nl_trees)!=NO_ERROR)
                        {
                            PrintXCharError(argv,i, "|<– ERROR in this parameter\n");
                            return SETTINGS_ERROR;
                        }
                        break;
                        
                    default:
                        PrintXCharError(argv,i, "|<– Unrecognized parameter\n");
                        return(SETTINGS_ERROR);
                        break;
                }
                    break;
                    // ***
                    /// <dl><dt>-Hx. Rate heterogeneity parameters</dt><dd>
                case 'H':
                    switch (toupper(sub_code))
                    {
                        // **
                        /// -HS. Alpha parameter for the heterogeneity gamma sampling of lineage specific substitution rates.
                    case 'S':
                        if(ParseSampling(argv[i],alpha_s)!=NO_ERROR)
                        {
                            PrintXCharError(argv,i, "|<– ERROR in this parameter\n");
                            return SETTINGS_ERROR;
                        }
                        break;
                        // **
                        /// -HB. Reserved, it is not implemented yet
                        // **
                        /// -HL. Alpha parameter for the heterogeneity gamma sampling of gene family (gene tree) specific substitution rates
                    case 'L':
                        if(ParseSampling(argv[i],alpha_l)!=NO_ERROR)
                        {
                            PrintXCharError(argv,i, "|<– ERROR in this parameter\n");
                            return SETTINGS_ERROR;
                        }
                        break;
                        // **
                        /// -HG. Alpha parameter for the heterogeneity gamma sampling of gene family branch specific substitution rates</dd></dl>
                    case 'G':
                        if(ParseSampling(argv[i],alpha_g)!=NO_ERROR)
                        {
                            PrintXCharError(argv,i, "|<– ERROR in this parameter\n");
                            return SETTINGS_ERROR;
                        }
                        break;
                    default:
                        PrintXCharError(argv,i, "|<– Unrecognized parameter\n");
                        return(SETTINGS_ERROR);
                        break;
                }
                    break;
                    // ***
                    /// -P. Haploid population size
                case 'P':
                    if(ParseSampling(argv[i],Ne)!=NO_ERROR)
                    {
                        PrintXCharError(argv,i, "|<– ERROR in this parameter\n");
                        return SETTINGS_ERROR;
                    }
                    break;
                    // ***
                    /// -U. Global substitution rate
                case 'U':
                    if(ParseSampling(argv[i],mu)!=NO_ERROR)
                    {
                        PrintXCharError(argv,i, "|<– ERROR in this parameter\n");
                        return SETTINGS_ERROR;
                    }
                    break;
                    // ***
                    /// <dl><dt>-Ex. Epsilons for the bounded multispecies coalescent sampling </dt><dd>
                case 'E':
                    switch (toupper(sub_code))
                    {
                        // **
                        /// -E. Brent method </dd></dt>
                    case '\0':
                        if(sscanf(argv[i],"%f",epsilon)==0 || *epsilon<0)
                        {
                            PrintXCharError(argv,i, "|<– ERROR in this parameter\n");
                            return (SETTINGS_ERROR);
                        }
                        break;

                    default:
                        PrintXCharError(argv,i, "|<– Unrecognized parameter\n");
                        return (SETTINGS_ERROR);
                        break;
                }
                    
                    break;
                    // ***
                    /// -G. Generation time (branch lengths as time instead of generations, input and output trees, inside the software, the trees are in generations)
                case 'G':
                    if(ParseSampling(argv[i],gen_time)!=NO_ERROR)
                    {
                        PrintXCharError(argv,i, "|<– ERROR in this parameter\n");
                        return SETTINGS_ERROR;
                    }
                    break;
                    // ***
                    /// -V. Verbosity
                case 'V':
                    if(sscanf(argv[i],"%u",verbosity)==0)
                    {
                        PrintXCharError(argv,i, "|<– ERROR in this parameter\n");
                        return (SETTINGS_ERROR);
                    }
                    break;
                    // ***
                    /// <dl><dt>-Ox. Output related options</dt><dd>
                case 'O':
                    switch (toupper(sub_code))
                {
                        // **
                        /// -O. Output common prefix
                    case '\0':
                        *out_name=calloc(strlen(argv[i])+1,sizeof(char));
                        sscanf(argv[i],"%s",*out_name);
                        break;
                        // **
                        /// -OS. Statistics output
                    case 'S':
                        if(sscanf(argv[i],"%u",stats)==0)
                        {
                            PrintXCharError(argv,i, "|<– ERROR in this parameter\n");
                            return (SETTINGS_ERROR);
                        }
                        break;
                        // **
                        /// -OR. Reconciliation output
                    case 'R':
                        if(sscanf(argv[i],"%u",recon)==0)
                        {
                            PrintXCharError(argv,i, "|<– ERROR in this parameter\n");
                            return (SETTINGS_ERROR);
                        }
                        break;
                        // **
                        /// -OD. SQLite relational database output
                    case 'D':
                        if(sscanf(argv[i],"%u",db)==0)
                        {
                            PrintXCharError(argv,i, "|<– ERROR in this parameter\n");
                            return (SETTINGS_ERROR);
                        }
                        break;
                        // **
                        /// -OP. Params output output </dd></dl>
                    case 'P':
                        if(sscanf(argv[i],"%u",params)==0)
                        {
                            PrintXCharError(argv,i, "|<– ERROR in this parameter\n");
                            return (SETTINGS_ERROR);
                        }
                        break;
                    default:
                        PrintXCharError(argv,i, "|<– Unrecognized parameter\n");
                        return (SETTINGS_ERROR);
                        break;
                }
                    break;
                    // ***
                    /// <dl><dt>-Sx. Species tree</dt><dd>
                case 'S':
                    switch (toupper(sub_code))
                {
                        // **
                        /// -S. Fixed species tree. Parses the string as a species tree
                    case '\0':
                        *newick_stree=calloc(strlen(argv[i])+1,sizeof(argv[i]));
                        sscanf(argv[i],"%s",*newick_stree);
                        break;
                        // **
                        /// <dl><dt>-Sx. Birth-death species tree</dt><dd>
                        // *
                        /// -SB. Birth rate
                    case 'B':
                        if(ParseSampling(argv[i],sb_rate)!=NO_ERROR)
                        {
                            PrintXCharError(argv,i, "|<– ERROR in this parameter\n");
                            return SETTINGS_ERROR;
                        }
                        break;
                        // *
                        /// -SD. Death rate
                    case 'D':
                        if(ParseSampling(argv[i],sd_rate)!=NO_ERROR)
                        {
                            PrintXCharError(argv,i, "|<– ERROR in this parameter\n");
                            return SETTINGS_ERROR;
                        }
                        break;
                        // *
                        /// -ST. Maximum time to stop the birth-death process.
                    case 'T':
                        if(ParseSampling(argv[i],bds_length)!=NO_ERROR)
                        {
                            PrintXCharError(argv,i, "|<– ERROR in this parameter\n");
                            return SETTINGS_ERROR;
                        }
                        break;
                        // *
                        /// -SL. Desired number of leaves to stop the birth-death process.
                    case 'L':
                        if(ParseSampling(argv[i],bds_leaves)!=NO_ERROR)
                        {
                            PrintXCharError(argv,i, "|<– ERROR in this parameter\n");
                            return SETTINGS_ERROR;
                        }
                        break;
                        // *
                        /// -SO. Deviation of a half of the ingroup heigth for the new internal branch due to the outgroup addition
                    case 'O':
                        if(ParseSampling(argv[i],outgroup)!=NO_ERROR)
                        {
                            PrintXCharError(argv,i, "|<– ERROR in this parameter\n");
                            return SETTINGS_ERROR;
                        }
                        break;
                        // ***
                        /// -SI. Number of individuals per species</dd></dl></dd></dl>
                    case 'I':
                        if(ParseSampling(argv[i],ind_per_sp)!=NO_ERROR)
                        {
                            PrintXCharError(argv,i, "|<– ERROR in this parameter\n");
                            return SETTINGS_ERROR;
                        }
                        break;
                        
                    default:
                        PrintXCharError(argv,i, "|<– Unrecognized parameter\n");
                        return (SETTINGS_ERROR);
                        break;
                }
                    break;
                    // ***
                    /// <dl><dt>-Lx. Locus tree.</dt><dd>
                case 'L':
                    switch (toupper(sub_code))
                {
                        // **
                        /// -L. Fixed locus tree. Parses the string as a locus tree
                    case'\0':
                        *newick_ltree=calloc(strlen(argv[i])+1,sizeof(argv[i]));
                        sscanf(argv[i],"%s",*newick_ltree);
                        break;
                        // **
                        /// -LB. Simulated locus tree. Birth rate.
                    case 'B':
                        if(ParseSampling(argv[i],b_rate)!=NO_ERROR)
                        {
                            PrintXCharError(argv,i, "|<– ERROR in this parameter\n");
                            return SETTINGS_ERROR;
                        }
                        break;
                        // **
                        /// -LD. Simulated locus tree. Death rate.
                    case 'D':
                        if(ParseSampling(argv[i],d_rate)!=NO_ERROR)
                        {
                            PrintXCharError(argv,i, "|<– ERROR in this parameter\n");
                            return SETTINGS_ERROR;
                        }
                        break;
                        // **
                        /// -LT. Simulated locus tree. Transfer rate.
                    case 'T':
                        if(ParseSampling(argv[i],t_rate)!=NO_ERROR)
                        {
                            PrintXCharError(argv,i, "|<– ERROR in this parameter\n");
                            return SETTINGS_ERROR;
                        }
                        break;
                        // **
                        /// -LG. Simulated locus tree. Gene conversion rate.
                    case 'G':
                        if(ParseSampling(argv[i],gc_rate)!=NO_ERROR)
                        {
                            PrintXCharError(argv,i, "|<– ERROR in this parameter\n");
                            return SETTINGS_ERROR;
                        }
                        break;
                        // **
                        /// -LL. Simulated locus tree. Minimum number of leaves of simulated locus trees.
                    case 'L':
                        if(sscanf(argv[i],"%u",min_lleaves)==0 || *min_lleaves<2)
                        {
                            PrintXCharError(argv,i, "|<– ERROR in this parameter\n");
                            return (SETTINGS_ERROR);
                        }
                        break;
                        // **
                        /// -LS. Simulated locus tree. Minimum number of leaves from different species of simulated locus trees.</dd></dl>
                    case 'S':
                        if(sscanf(argv[i],"%u",min_lsleaves)==0 || *min_lsleaves<2)
                        {
                            PrintXCharError(argv,i, "|<– ERROR in this parameter\n");
                            return (SETTINGS_ERROR);
                        }
                        break;
                    default:
                        PrintXCharError(argv,i, "|<– Unrecognized parameter\n");
                        return (SETTINGS_ERROR);
                        break;
                }
                    break;
                    // ***
                    /// <dl><dt>-Cx. Global options.</dt><dd>
                case 'C':
                    switch (toupper(sub_code))
                {       // **
                        /// -Cs. Seed for the random number generator.</dd></dl>
                    case 'S':
                    {
                        if(sscanf(argv[i],"%f",u_seed)==0)
                        {
                            PrintXCharError(argv,i, "|<– ERROR in this parameter\n");
                            return (SETTINGS_ERROR);
                        }
                        
                    }
                        break;
                    case 'T':
                    {
                        if (sscanf(argv[i],"%u",t_kind)==0 || *t_kind<0 || *t_kind>1)
                        {
                            PrintXCharError(argv,i, "|<- ERROR in this parameter\n");
                            return (SETTINGS_ERROR);
                        }
                    }
                        break;
                    default:
                        PrintXCharError(argv,i, "|<– Unrecognized parameter\n");
                        return (SETTINGS_ERROR);
                        break;
                        
                        
                }
                    break;
                    // ***
                    /// -I. Input file</dd></dl>
                case 'I':
                    if ((input_file=fopen(argv[i], "r"))==NULL)
                    {
                        PrintXCharError(argv,i, "|<- ERROR in this parameter\n");
                        perror("Error opening input_file: ");
                        ErrorReporter(IO_ERROR);
                    }
                    else
                    {
                        if (argc>2)
                        {
                            printf("\n\tWARNING! You are using both the input file option -I and command line parameters. If you define a parameter using both input options, input file options will have preference\n");
                        }
                        read_file=1;
                    }
                    break;
                    
                default:
                    PrintXCharError(argv,i, "|<– Unrecognized parameter\n");
                    return (SETTINGS_ERROR);
                    break;
            }
            code=0;
            
        }
    }
    
    // *****
    /// <dl><dt>Getting input parameters from input file if it is present</dt><dd></dd></dl>
    switch (read_file)
    {
        case 1:
            GetSettingsFromFile(input_file,ns_trees,nl_trees,ng_trees,newick_stree,gen_time,newick_ltree,b_rate,d_rate,t_rate,gc_rate, t_kind,min_lleaves, min_lsleaves, ind_per_sp, sb_rate,  sd_rate,  bds_leaves,  bds_length,  outgroup, Ne,mu,alpha_s, alpha_l, alpha_g,epsilon, verbosity,out_name, stats, recon, db, params, u_seed);
            fclose(input_file);
            break;
    }
    
    // *****
    /// <dl><dt>Error detection</dt><dd>
    
    // *****
    /// <dl><dt>Input trees/b-d parameters</dt><dd>
    
    // ****
    /// Locus tree and species tree fixed (not allowed)
    if (*newick_ltree!=NULL && *newick_stree!=NULL)
    {
        fprintf(stderr,"\n\tERROR!!! Using -S and -L (fixed species tree and locus tree) at the same time is not allowed. Please, use only a fixed locus tree (-L) or species tree (-S). In the second option, the species tree will be converted directly into a locus tree without duplication and losses. The first option allow you to add duplications (losses does not affect to the gene tree simulation.\n");
        return (SETTINGS_ERROR);
    }
    // ****
    /// <dl><dt>No fixed trees</dt><dd>
    if (*newick_ltree==NULL && *newick_stree==NULL)
    {
        // ***
        /// Species tree simulation parameters test</dd></dl>
        if ((is_sampling_set(*bds_length)|| is_sampling_set(*bds_leaves))==0)
        {
            fprintf(stderr,"\n\tERROR!!! You are not using neither a fixed locus tree (-L) nor a correctly specified species tree (fixed or simulated). To correctly specify a simulated species tree, you need at least one stopping rule, either bds_length or bds_leaves (-St, -Sl)\n");
            return (SETTINGS_ERROR);
        }
    }
    // ****
    /// <dl><dt>Fixed tree (locus or species)</dt><dd>
    if ((*newick_stree!=NULL && *newick_ltree==NULL)||(*newick_ltree!=NULL && *newick_stree==NULL))
    {
        // ***
        /// Superfluous species tree simulation parameters check.
        if (is_sampling_set(*sb_rate) || is_sampling_set(*sd_rate) || is_sampling_set(*bds_length) || is_sampling_set(*bds_leaves))
        {
            fprintf(stderr, "\n\tWARNING!!! Using a fixed tree and species tree simulation parameters has no sense, and these simulation parameters will be ignored\n");
            ParseSampling("f0", sb_rate);
            ParseSampling("f0", sd_rate);
            ParseSampling("f0", bds_length);
            ParseSampling("f0", bds_leaves);
        }
        // ***
        /// Superfluous locus tree simulation parameters check if the locus tree is fixed.</dd></dl>
        if(*newick_ltree!=NULL)
        {
            if ((is_sampling_set(*b_rate) || is_sampling_set(*d_rate) || is_sampling_set(*t_rate) || is_sampling_set(*gc_rate) || *min_lleaves>1|| *min_lsleaves>1))
            {
                fprintf(stderr,"\n\tWARNING!!! Using locus tree birth-death parameters with a fixed locus tree has no sense, and these parameters (birth, death and minimum number of leaves) will be ignored\n");
                ParseSampling("f0", b_rate);
                ParseSampling("f0",d_rate);
                ParseSampling("f0", t_rate);
                ParseSampling("f0",gc_rate);
                *min_lleaves=0;
                *min_lsleaves=0;
            }
            if (is_sampling_set(*alpha_s))
            {
                fprintf(stderr,"\n\tWARNING!!! Using the lineage specific substitution rate heterogeneity alpha with a fixed locus tree has no sense, and it will be ignored\n");
                ParseSampling("f0", alpha_s);
            }
            if (recon!=0)
            {
                fprintf(stderr,"\n\tWARNING!!! Reconciliation outputs will not be generated as there is no species tree when a fixed locus tree is provided\n");
                recon=0;
            }
            fprintf(stderr,"\n\tWARNING!!! Using a fixed user–specified locus tree is an advanced option, and it should not be used by general users. Some locus–tree–specific parameters may not be checked and could induce biologically senseless simulation scenarios. Examples: Different generation time for paralogs in the same species tree branch.\n");
        }
        
    }
    // ****
    /// Check of species tree simulation parameters</dd></dl></dd></dl>
    else if (*newick_stree==NULL)
    {
        
        if(is_sampling_set(*bds_length)&& *min_lleaves>2)
        {
            fprintf(stderr,"\n\tWARNING!!! Using the minimum number of locus trees (-Ll) and a time-guided simulation of the species tree (-St) could produce incompatible values (minimum locus tree leaves > species tree leaves). If this happens, the number of minimum locus tree leaves will be changed to the number of species tree leaves.\n");
        }
        
    }
    if (is_sampling_set(*gc_rate) && is_sampling_set(*b_rate)==0)
    {
        fprintf(stderr,"\n\tWARNING!!! Using locus tree gene conversion simulation with no paralogs (without births) has no sense, and this parameter will be ignored\n");
        ParseSampling("f0", gc_rate);
    }
    
    fflush(stdout);
    fflush(stderr);
    return(NO_ERROR);
}

/**
 * Gets settings from command line.
 *
 * \param file
 *   Opened file pointer.
 * \param ns_trees
 *   Number of species trees to simulate.
 * \param nl_trees
 *   Number of locus trees to simulate.
 * \param ng_trees
 *   Number of gene trees from each locus tree to simulate.
 * \param newick_stree
 *   Species tree string.
 * \param gen_time
 *   Generation time.
 * \param newick_ltree
 *   Locus tree string.
 * \param b_rate
 *   Birth rate for the locus_tree simulation.
 * \param d_rate
 *   Death rate for the locus_tree simulation.
 * \param t_rate
 *   Transfer rate for the locus_tree simulation.
 * \param gc_rate
 *   Gene conversion rate for the locus_tree simulation.
 * \param t_kind
 *   Logical flag. 0=> RTRFR randomly sampled. 1=> RTRFR sampled with probability inversely related to distance (generations).
 * \param min_lleaves
 *   Minimum number of leaves for each locus tree.
 * \param min_lsleaves
 *   Minimum number of leaves from different species for each locus tree.
 * \param ind_per_sp
 *   Number of individuals per species.
 * \param sb_rate
 *   Birth rate for the species_tree simulation.
 * \param sd_rate
 *   Death rate for the species_tree simulation.
 * \param bds_leaves
 *   Max number of nodes in the b-d simulation of the species tree.
 * \param bds_length
 *   Max lenght in the b-d simulation of the species tree.
 * \param Outgroup
 *   Internal branch length deviation from a half of the ingroup height,for outgroup addition.
 * \param Ne
 *   Efective population size.
 * \param mu
 *   Substitution rate.
 * \param alpha_s
 *   Alpha parameter of the gamma distribution with mean=1 to sample rate heterogeneity mulipliers. Lineage specific rate heterogeneity.
 * \param alpha_l
 *   Alpha parameter of the gamma distribution with mean=1 to sample rate heterogeneity mulipliers. Gene family specific rate heterogeneity.
 * \param alpha_g
 *   Alpha parameter of the gamma distribution with mean=1 to sample rate heterogeneity mulipliers. Gene tree branch specific rate heterogeneity.
 * \param epsilon
 *  Epsilon of the convergence of the brent method for sampling Bounded multispecies coalescent
 * \param verbosity
 *   Config about verbosity.
 * \param out_name
 *   Name of the file with the gene trees in Newick format.
 * \param stats
 *   Logical flag, if ==1 it generates a csv with some stats.
 * \param recon
 *   Logical flag, if ==1 it generates a reconciliation between species and gene trees.
 * \return Error-control code.
 * \param db
 *   Logical flag, if ==1 it generates a SQLite database with 3 linked tables (Species_Trees, Locus_Trees and Gene_Trees) with some characteristics of each tree.
 * \param params
 *  Logical flag to activate an output file (prefix.params) with the general parameters of the simulation.
 * \param u_seed
 *  Seed for the random number generator.
 * \return Error-control code.
 *******************************************************************************/

long int GetSettingsFromFile(FILE *input_file,int *ns_trees, sampling_unit *nl_trees, int *ng_trees, char ** newick_stree,sampling_unit * gen_time, char ** newick_ltree,sampling_unit * b_rate, sampling_unit * d_rate, sampling_unit * t_rate, sampling_unit *gc_rate, int *t_kind, int *min_lleaves, int *min_lsleaves, sampling_unit *ind_per_sp,sampling_unit * sb_rate, sampling_unit * sd_rate, sampling_unit * bds_leaves, sampling_unit * bds_length, sampling_unit * outgroup, sampling_unit *Ne,sampling_unit *mu,sampling_unit *alpha_s, sampling_unit *alpha_l, sampling_unit *alpha_g,float *epsilon, int *verbosity,char **out_name, int *stats, int *recon, int *db, int *params, float *u_seed)
{
    int i=0,offset=0;
    unsigned int LENGTH=10000;
    char code=0,sub_code=0, *buffer, test_char=7; //BEL
    char arg[4];
    
    // ******
    /// <dl><dt> Function structure </dt><dd>
    
    buffer=calloc(LENGTH,sizeof(char));
    *(buffer+LENGTH-2)=test_char;
    
    // *****
    /// <dl><dt> Line's loop </dt><dd>
    while (fgets(buffer,LENGTH,input_file)!=NULL && i<=MAX_IT)
    {
        if (*buffer=='#' || (*buffer=='/' && *buffer=='/'))
            continue;
        else if (*buffer!='-' || ferror(input_file)!=0 || feof(input_file)!=0)
        {
            fprintf(stderr,"Error in the parameter: %s\n",buffer);
            return (SETTINGS_ERROR);
        }
        else if (*(buffer+LENGTH-2)!=test_char) // It reached the buffer's limit
        {
            
#ifdef DBG
            fprintf(stderr,"\n\tWARNING, the buffer used reading the parameters file is not enough. Using a bigger size\n");
            fflush(stderr);
#endif
            LENGTH*=10;
            buffer=realloc(buffer, LENGTH*sizeof(char));
            *(buffer+LENGTH-2)=test_char;
            rewind(input_file);
            continue;
        }
        // ****
        /// <dl><dt>Getting the value depending on the 2letter code (-XX)</dt><dd>
        else
        {
            if (sscanf(buffer,"-%3s%n",arg,&offset)!=1)
            {
                fprintf(stderr,"Error in the parameter: %s\n",buffer);
                return (SETTINGS_ERROR);
            }
            else
            {
                code=toupper(arg[0]);
                sub_code=toupper(arg[1]);
                
                switch (code) //If it is a lowercase converts it in the uppercase.
                {
                        // ***
                        /// <dl><dt>-Rx. Replicates</dt><dd>
                    case 'R':
                        switch (sub_code)
                    {
                            // **
                            /// -RS. Number of study replicates (species trees replicates).
                        case 'S':
                            if(sscanf(buffer+offset,"%u",ns_trees)==0 || *ns_trees<1)
                            {
                                
                                fprintf(stderr,"Error in the parameter: %s\n",buffer);
                                return(SETTINGS_ERROR);
                            }
                            break;
                            
                            // **
                            /// -RG. Number of gene trees for each locus tree.
                        case 'G':
                            if(sscanf(buffer+offset,"%u",ng_trees)==0 || *ng_trees<1)
                            {
                                
                                fprintf(stderr,"Error in the parameter: %s\n",buffer);
                                return(SETTINGS_ERROR);
                            }
                            break;
                            
                            // **
                            /// -RL. Number of locus trees</dd></dl>
                        case 'L':
                            if(ParseSampling(buffer+offset+1,nl_trees)!=NO_ERROR)
                            {
                                
                                fprintf(stderr,"Error in the parameter: %s\n",buffer);
                                return SETTINGS_ERROR;
                            }
                            break;
                            
                        default:
                            
                            fprintf(stderr,"Unrecognized parameter: %s\n",buffer);
                            return(SETTINGS_ERROR);
                            break;
                    }
                        break;
                        // ***
                        /// <dl><dt>-Hx. Rate heterogeneity parameters</dt><dd>
                    case 'H':
                        switch (sub_code)
                    {
                            // **
                            /// -HS. Alpha parameter for the heterogeneity gamma sampling of lineage specific substitution rates.
                        case 'S':
                            if(ParseSampling(buffer+offset+1,alpha_s)!=NO_ERROR)
                            {
                                
                                fprintf(stderr,"Error in the parameter: %s\n",buffer);
                                return SETTINGS_ERROR;
                            }
                            break;
                            // **
                            /// -HB. Reserved, it is not implemented yet
                            // **
                            /// -HL. Alpha parameter for the heterogeneity gamma sampling of gene family (gene tree) specific substitution rates
                        case 'L':
                            if(ParseSampling(buffer+offset+1,alpha_l)!=NO_ERROR)
                            {
                                
                                fprintf(stderr,"Error in the parameter: %s\n",buffer);
                                return SETTINGS_ERROR;
                            }
                            break;
                            // **
                            /// -HG. Alpha parameter for the heterogeneity gamma sampling of gene family branch specific substitution rates</dd></dl>
                        case 'G':
                            if(ParseSampling(buffer+offset+1,alpha_g)!=NO_ERROR)
                            {
                                
                                fprintf(stderr,"Error in the parameter: %s\n",buffer);
                                return SETTINGS_ERROR;
                            }
                            break;
                        default:
                            
                            fprintf(stderr,"Unrecognized parameter: %s\n",buffer);
                            return(SETTINGS_ERROR);
                            break;
                    }
                        break;
                        // ***
                        /// -P. Haploid population size
                    case 'P':
                        if(ParseSampling(buffer+offset+1,Ne)!=NO_ERROR)
                        {
                            
                            fprintf(stderr,"Error in the parameter: %s\n",buffer);
                            return SETTINGS_ERROR;
                        }
                        break;
                        // ***
                        /// -U. Global substitution rate
                    case 'U':
                        if(ParseSampling(buffer+offset+1,mu)!=NO_ERROR)
                        {
                            
                            fprintf(stderr,"Error in the parameter: %s\n",buffer);
                            return SETTINGS_ERROR;
                        }
                        break;
                        // ***
                        /// <dl><dt>-Ex. Epsilons for the bounded multispecies coalescent sampling </dt><dd>
                    case 'E':
                        switch (sub_code)
                    {
                            // **
                            /// -E. Brent method </dd></dt>
                        case '\0':
                            if(sscanf(buffer+offset,"%f",epsilon)==0 || *epsilon<0)
                            {
                                
                                fprintf(stderr,"Error in the parameter: %s\n",buffer);
                                return (SETTINGS_ERROR);
                            }
                            break;
                        default:
                            
                            fprintf(stderr,"Unrecognized parameter: %s\n",buffer);
                            return (SETTINGS_ERROR);
                            break;
                    }
                        break;
                        // ***
                        /// -G. Generation time (branch lengths as time instead of generations, input and output trees, inside the software, the trees are in generations)
                    case 'G':
                        if(ParseSampling(buffer+offset+1,gen_time)!=NO_ERROR)
                        {
                            
                            fprintf(stderr,"Error in the parameter: %s\n",buffer);
                            return SETTINGS_ERROR;
                        }
                        break;
                        // ***
                        /// -V. Verbosity
                    case 'V':
                        if(sscanf(buffer+offset,"%u",verbosity)==0)
                        {
                            
                            fprintf(stderr,"Error in the parameter: %s\n",buffer);
                            return (SETTINGS_ERROR);
                        }
                        break;
                        // ***
                        /// <dl><dt>-Ox. Output related options</dt><dd>
                    case 'O':
                        switch (sub_code)
                    {
                            // **
                            /// -O. Output common prefix
                        case '\0':
                            *out_name=calloc(strlen(buffer+offset)+1,sizeof(char));
                            sscanf(buffer+offset,"%s",*out_name);
                            break;
                            // **
                            /// -OS. Statistics output
                        case 'S':
                            if(sscanf(buffer+offset,"%u",stats)==0)
                            {
                                
                                fprintf(stderr,"Error in the parameter: %s\n",buffer);
                                return (SETTINGS_ERROR);
                            }
                            break;
                            // **
                            /// -OR. Reconciliation output
                        case 'R':
                            if(sscanf(buffer+offset,"%u",recon)==0)
                            {
                                
                                fprintf(stderr,"Error in the parameter: %s\n",buffer);
                                return (SETTINGS_ERROR);
                            }
                            break;
                            // **
                            /// -OD. SQLite relational database output
                        case 'D':
                            if(sscanf(buffer+offset,"%u",db)==0)
                            {
                                
                                fprintf(stderr,"Error in the parameter: %s\n",buffer);
                                return (SETTINGS_ERROR);
                            }
                            break;
                            // **
                            /// -OP. Params output output </dd></dl>
                        case 'P':
                            if(sscanf(buffer+offset,"%u",params)==0)
                            {
                                
                                fprintf(stderr,"Error in the parameter: %s\n",buffer);
                                return (SETTINGS_ERROR);
                            }
                            break;
                        default:
                            
                            fprintf(stderr,"Unrecognized parameter: %s\n",buffer);
                            return (SETTINGS_ERROR);
                            break;
                    }
                        break;
                        // ***
                        /// <dl><dt>-Sx. Species tree</dt><dd>
                    case 'S':
                        switch (sub_code)
                    {
                            // **
                            /// -S. Fixed species tree. Parses the string as a species tree
                        case '\0':
                            *newick_stree=calloc(strlen(buffer+offset)+1,sizeof(char));
                            sscanf(buffer+offset,"%s",*newick_stree);
                            break;
                            // **
                            /// <dl><dt>-Sx. Birth-death species tree</dt><dd>
                            // *
                            /// -SB. Birth rate
                        case 'B':
                            if(ParseSampling(buffer+offset+1,sb_rate)!=NO_ERROR)
                            {
                                
                                fprintf(stderr,"Error in the parameter: %s\n",buffer);
                                return SETTINGS_ERROR;
                            }
                            break;
                            // *
                            /// -SD. Death rate
                        case 'D':
                            if(ParseSampling(buffer+offset+1,sd_rate)!=NO_ERROR)
                            {
                                
                                fprintf(stderr,"Error in the parameter: %s\n",buffer);
                                return SETTINGS_ERROR;
                            }
                            break;
                            // *
                            /// -ST. Maximum time to stop the birth-death process.
                        case 'T':
                            if(ParseSampling(buffer+offset+1,bds_length)!=NO_ERROR)
                            {
                                
                                fprintf(stderr,"Error in the parameter: %s\n",buffer);
                                return SETTINGS_ERROR;
                            }
                            break;
                            // *
                            /// -SL. Desired number of leaves to stop the birth-death process.
                        case 'L':
                            if(ParseSampling(buffer+offset+1,bds_leaves)!=NO_ERROR)
                            {
                                
                                fprintf(stderr,"Error in the parameter: %s\n",buffer);
                                return SETTINGS_ERROR;
                            }
                            break;
                            // *
                            /// -SO. Deviation of a half of the ingroup heigth for the new internal branch due to the outgroup addition
                        case 'O':
                            if(ParseSampling(buffer+offset+1,outgroup)!=NO_ERROR)
                            {
                                
                                fprintf(stderr,"Error in the parameter: %s\n",buffer);
                                return SETTINGS_ERROR;
                            }
                            break;
                            // ***
                            /// -SI. Number of individuals per species</dd></dl></dd></dl>
                        case 'I':
                            if(ParseSampling(buffer+offset+1,ind_per_sp)!=NO_ERROR)
                            {
                                
                                fprintf(stderr,"Error in the parameter: %s\n",buffer);
                                return SETTINGS_ERROR;
                            }
                            break;
                            
                        default:
                            
                            fprintf(stderr,"Unrecognized parameter: %s\n",buffer);
                            return (SETTINGS_ERROR);
                            break;
                    }
                        break;
                        // ***
                        /// <dl><dt>-Lx. Locus tree.</dt><dd>
                    case 'L':
                        switch (sub_code)
                    {
                            // **
                            /// -L. Fixed locus tree. Parses the string as a locus tree
                        case'\0':
                            *newick_ltree=calloc(strlen(buffer+offset)+1,sizeof(char));
                            sscanf(buffer+offset,"%s",*newick_ltree);
                            break;
                            // **
                            /// -LB. Simulated locus tree. Birth rate.
                        case 'B':
                            if(ParseSampling(buffer+offset+1,b_rate)!=NO_ERROR)
                            {
                                
                                fprintf(stderr,"Error in the parameter: %s\n",buffer);
                                return SETTINGS_ERROR;
                            }
                            break;
                            // **
                            /// -LD. Simulated locus tree. Death rate.
                        case 'D':
                            if(ParseSampling(buffer+offset+1,d_rate)!=NO_ERROR)
                            {
                                
                                fprintf(stderr,"Error in the parameter: %s\n",buffer);
                                return SETTINGS_ERROR;
                            }
                            break;
                            // **
                            /// -LT. Simulated locus tree. Transfer rate.
                        case 'T':
                            if(ParseSampling(buffer+offset+1,t_rate)!=NO_ERROR)
                            {
                                
                                fprintf(stderr,"Error in the parameter: %s\n",buffer);
                                return SETTINGS_ERROR;
                            }
                            break;
                            // **
                            /// -LG. Simulated locus tree. Gene conversion rate.
                        case 'G':
                            if(ParseSampling(buffer+offset+1,gc_rate)!=NO_ERROR)
                            {
                                
                                fprintf(stderr,"Error in the parameter: %s\n",buffer);
                                return SETTINGS_ERROR;
                            }
                            break;
                            // **
                            /// -LL. Simulated locus tree. Minimum number of leaves of simulated locus trees.
                        case 'L':
                            if(sscanf(buffer+offset,"%u",min_lleaves)==0 || *min_lleaves<2)
                            {
                                
                                fprintf(stderr,"Error in the parameter: %s\n",buffer);
                                return (SETTINGS_ERROR);
                            }
                            break;
                            // **
                            /// -LS. Simulated locus tree. Minimum number of leaves from different species of simulated locus trees.</dd></dl>
                        case 'S':
                            if(sscanf(buffer+offset,"%u",min_lsleaves)==0 || *min_lsleaves<2)
                            {
                                
                                fprintf(stderr,"Error in the parameter: %s\n",buffer);
                                return (SETTINGS_ERROR);
                            }
                            break;
                        default:
                            
                            fprintf(stderr,"Unrecognized parameter: %s\n",buffer);
                            return (SETTINGS_ERROR);
                            break;
                    }
                        break;
                        // ***
                        /// <dl><dt>-Cx. Global options.</dt><dd>
                    case 'C':
                        switch (sub_code)
                    {       // **
                            /// -Cs. Seed for the random number generator.</dd></dl></dd></dl>
                        case 'S':
                        {
                            if(sscanf(buffer+offset,"%f",u_seed)==0)
                            {
                                
                                fprintf(stderr,"Error in the parameter: %s\n",buffer);
                                return (SETTINGS_ERROR);
                            }
                            
                        }
                            break;
                        case 'T':
                        {
                            if (sscanf(buffer+offset,"%u",t_kind)==0 || *t_kind<0 || *t_kind>1)
                            {
                                
                                fprintf(stderr,"Error in the parameter: %s\n",buffer);
                                return (SETTINGS_ERROR);
                            }
                        }
                            break;
                        default:
                            
                            fprintf(stderr,"Unrecognized parameter: %s\n",buffer);
                            return (SETTINGS_ERROR);
                            break;
                            
                            
                    }
                        break;
                        
                    default:
                        
                        fprintf(stderr,"Unrecognized parameter: %s\n",buffer);
                        return (SETTINGS_ERROR);
                        break;
                }
            }
        }
        
        *(buffer+LENGTH-2)=test_char;
        ++i;
    }
    free(buffer);
    fflush(stdout);
    fflush(stderr);
    return(NO_ERROR);
}

/**
 * Writes the config of the program in stdout.
 *
 * \param s_tree_newick
 *  Newick string of a fixed species tree.
 * \param gen_time
 *  Generation time
 * \param l_tree_newick
 *  Newick string of a fixed locus tree.
 * \param sb_rate
 *  Birth rate of the species tree simulation.
 * \param sd_rate
 *  Death rate of the species tree simulation.
 * \param s_leaves
 *  Number of leaves of the desired species tree (stopping rule).
 * \param s_time
 *  Maximum length of the simulated species tree.
 * \param Outgroup
 *  Internal branch length deviation from a half of the ingroup height,for outgroup addition.
 * \param lb_rate
 *  Birth rate of the locus tree simulation.
 * \param ld_rate
 *  Death rate of the locus tree simulation.
 * \param lt_rate
 *  Transfer rate of the locus tree simulation.
 * \param lgc_rate
 *  Gene conversion rate of the locus tree simulation.
 * \param t_kind
 *  Gene transferences (conversion and transfer) depending (1) or not (0) on the distance.
 * \param min_lleaves
 *  Minimum number of leaves for each locus tree.
 *  \param min_lsleaves
 *  Minimum number of tips from different species for each locus tree.
 * \param ind_per_sp
 *  Number of individuals per species.
 * \param nl_trees
 *  Number of locus trees to simulate.
 * \param ng_trees
 *  Number of gene trees to simulate from each locus tree.
 * \param Ne
 *  Efective population size.
 * \param mu
 *  Substitution rate.
 * \param alpha_s
 *  Alpha parameter of the gamma distribution with mean=1 to sample rate heterogeneity mulipliers. Lineage specific rate heterogeneity.
 * \param alpha_l
 *  Alpha parameter of the gamma distribution with mean=1 to sample rate heterogeneity mulipliers. Gene family specific rate heterogeneity.
 * \param alpha_g
 *  Alpha parameter of the gamma distribution with mean=1 to sample rate heterogeneity mulipliers. Gene tree branch specific rate heterogeneity.
 * \param epsilon
 *  Epsilon of the convergence of the brent method for sampling Bounded multispecies coalescent
 * \param verbosity
 *  Config about verbosity.
 * \param out_file
 *  Prefix of the output files.
 * \param u_seed
 *  Seed for the random number generator.
 *******************************************************************************/

void PrintSettings(char * s_tree_newick, sampling_unit gen_time, char * l_tree_newick, sampling_unit sb_rate, sampling_unit sd_rate, sampling_unit s_leaves, sampling_unit s_time, sampling_unit outgroup,sampling_unit lb_rate, sampling_unit ld_rate, sampling_unit lt_rate, sampling_unit lgc_rate, int t_kind, int min_lleaves, int min_lsleaves, sampling_unit ind_per_sp,sampling_unit nl_trees,int ng_trees,sampling_unit Ne,sampling_unit mu,sampling_unit alpha_s, sampling_unit alpha_l, sampling_unit alpha_g,float epsilon, int verbosity, char * out_file, float u_seed)
{
    char * buffer=calloc(100,sizeof(char));
    
    printf("\nSimulation settings:\n--------------------\n\nTrees:");
#ifdef DBG
    fflush(stdout);
#endif
    
    if (l_tree_newick!=NULL)
    {
        printf("\n\t-Species tree: Not taken into consideration\n\t-Locus tree: Fixed\n\t\t--> %s",l_tree_newick);
#ifdef DBG
        fflush(stdout);
#endif
        if (get_sampling(gen_time)!=1)
        {
            Print_Sampling(gen_time,buffer);
            printf("\n\t\t-Time units: time\n\t\t-Generation time %s\n",buffer);
#ifdef DBG
            fflush(stdout);
#endif
        }
        else
        {
            printf("\n\t\t-Time units: generations\n");
#ifdef DBG
            fflush(stdout);
#endif
        }
    }
    else
    {
        if (s_tree_newick!=NULL)
        {
            printf("\n\t-Species tree: Fixed\n\t\t--> %s",s_tree_newick);
#ifdef DBG
            fflush(stdout);
#endif
            if (get_sampling(gen_time)!=1)
            {
                Print_Sampling(gen_time,buffer);
                printf("\n\t\t-Time units: time\n\t\t-Generation time %s\n",buffer);
#ifdef DBG
                fflush(stdout);
#endif
            }
            else
            {
                printf("\n\t\t-Time units: generations\n");
#ifdef DBG
                fflush(stdout);
#endif
            }
        }
        else
        {
            if (get_sampling(gen_time)!=1)
            {
                Print_Sampling(sb_rate,buffer);
                printf("\n\t-Species tree: Birth-death simulation\n\t\t-Birth rate (per time unit): %s", buffer);
                Print_Sampling(sd_rate,buffer);
                printf("\n\t\t-Death rate (per time unit): %s",buffer);
                
                if (get_sampling(outgroup)>0||outgroup.distribution_code!=0)
                {
                    Print_Sampling(outgroup, buffer);
                    printf("\n\t\t-Outgroup addition:\n\t\t\t-Internal branch length deviation from the half of the height of the ingroup: %s",buffer);
                }
                else
                    printf("\n\t\t-Outgroup addition: No addition");
                
                if (get_sampling(s_leaves)>0||s_leaves.distribution_code!=0)
                    Print_Sampling(s_leaves, buffer);
                else
                    sprintf(buffer,"%s","Not used");
                printf("\n\t\t-Stop rules:\n\t\t\t-Number of leaves: %s",buffer);
                
                if (get_sampling(s_time)>0||s_time.distribution_code!=0)
                    Print_Sampling(s_time, buffer);
                else
                    sprintf(buffer,"%s","Not used");
                printf("\n\t\t\t-Time: %s",buffer);
                Print_Sampling(gen_time, buffer);
                printf("\n\t\t-Time units: time\n\t\t-Generation time %s\n",buffer);
                printf("\t\tNOTE: The intensity of the b-d process is going to correspond to the time units instead of the number of generations\n");
            }
            else
            {
                Print_Sampling(sb_rate, buffer);
                printf("\n\t-Species tree: Birth-death simulation\n\t\t-Birth rate: %s",buffer);
                Print_Sampling(sd_rate,buffer);
                printf("\n\t\t-Death rate: %s",buffer);
                
                if (get_sampling(outgroup)>0||outgroup.distribution_code!=0)
                {
                    Print_Sampling(outgroup, buffer);
                    printf("\n\t\t-Outgroup addition:\n\t\t\t-Internal branch length deviation from the half of the height of the ingroup: %s",buffer);
                }
                else
                    printf("\n\t\t-Outgroup addition: No addition");
                if (get_sampling(s_leaves)>0||s_leaves.distribution_code!=0)
                    Print_Sampling(s_leaves, buffer);
                else
                    sprintf(buffer,"%s","Not used");
                printf("\n\t\t-Stop rules:\n\t\t\t-Number of leaves: %s",buffer);
                
                if (get_sampling(s_time)>0||s_time.distribution_code!=0)
                    Print_Sampling(s_time, buffer);
                else
                    sprintf(buffer,"%s","Not used");
                printf("\n\t\t\t-Generations: %s",buffer);
                Print_Sampling(gen_time, buffer);
                printf("\n\t\t-Time units: generations\n");
            }
        }
        if (is_sampling_set(lb_rate)!=0 && is_sampling_set(ld_rate)!=0 && is_sampling_set(lt_rate)!=0 && is_sampling_set(lgc_rate)!=0)
        {
            printf("\n\t-Locus tree: directly obtained from the species tree (no birth-death process)\n");
        }
        else
        {
            Print_Sampling(lb_rate, buffer);
            printf("\n\t-Locus tree: birth-death simulation\n\t\t-Birth rate (per generation): %s",buffer);
            Print_Sampling(ld_rate,buffer);
            printf("\n\t\t-Death rate (per generation): %s",buffer);
            Print_Sampling(lt_rate,buffer);
            printf("\n\t\t-Transference rate (per generation): %s",buffer);
            Print_Sampling(lgc_rate,buffer);
            printf("\n\t\t-Gene conversion rate (per generation): %s",buffer);
            printf("\n\t\t-Minimum number of leaves: %u\n\t\t-Minimum number of leaves from different species: %u\n",min_lleaves,min_lsleaves);
        }
        
    }
    Print_Sampling(Ne, buffer);
    printf("\nParameters (multi species coalescent simulation):\n\t-Haploid efective population size: %s",buffer);
    Print_Sampling(mu, buffer);
    printf("\n\t-Substitution rate: %s",buffer);
    Print_Sampling(alpha_s, buffer);
    printf("\n\t-Substitution rate heterogeneities\n\t\t-Lineage (species) specific rate heterogeneity gamma shape: %s",(get_sampling(alpha_s)==0&&alpha_s.distribution_code==0)?"No heterogeneity":buffer);
    Print_Sampling(alpha_l, buffer);
    printf("\n\t\t-Gene family (gene tree) specific rate heterogeneity gamma shape: %s",(get_sampling(alpha_l)==0&&alpha_l.distribution_code==0)?"No heterogeneity":buffer);
    Print_Sampling(alpha_g, buffer);
    printf("\n\t\t-Gene tree branch specific rate heterogeneity gamma shape: %s",(get_sampling(alpha_g)==0&&alpha_g.distribution_code==0)?"No heterogeneity":buffer);
    Print_Sampling(ind_per_sp, buffer);
    printf("\n\t-Individuals per species: %s",buffer);
    Print_Sampling(nl_trees, buffer);
    printf("\n\nPrecision parameters (bounded multispecies coalescent sampling):\n\t-Rooting method epsilon: %f\n\nReplication options:\n\t-Number of locus trees: %s",epsilon,buffer);
    printf("\n\t-Number of gene trees from each locus tree: %d\n\t-Seed %f\n\t-Output files prefix: %s\n\t-Verbosity: %d\n",ng_trees,u_seed,out_file,verbosity);
    
    fflush(stdout);
    
    free(buffer);
    
}

/**
 * Writes the config of the program in a file.
 *
 * \param file
 *  Filehandler where printing the output.
 * \param s_tree_newick
 *  Newick string of a fixed species tree.
 * \param gen_time
 *  Generation time
 * \param l_tree_newick
 *  Newick string of a fixed locus tree.
 * \param sb_rate
 *  Birth rate of the species tree simulation.
 * \param sd_rate
 *  Death rate of the species tree simulation.
 * \param s_leaves
 *  Number of leaves of the desired species tree (stopping rule).
 * \param s_time
 *  Maximum length of the simulated species tree.
 * \param Outgroup
 *  Internal branch length deviation from a half of the ingroup height,for outgroup addition.
 * \param lb_rate
 *  Birth rate of the locus tree simulation.
 * \param ld_rate
 *  Death rate of the locus tree simulation.
 * \param lt_rate
 *  Transfer rate of the locus tree simulation.
 * \param lgc_rate
 *  Gene conversion rate of the locus tree simulation.
 * \param t_kind
 *  Gene transferences (conversion and transfer) depending (1) or not (0) on the distance.
 * \param min_lleaves
 *  Minimum number of leaves for each locus tree.
 *  \param min_lsleaves
 *  Minimum number of tips from different species for each locus tree.
 * \param ind_per_sp
 *  Number of individuals per species.
 * \param nl_trees
 *  Number of locus trees to simulate.
 * \param ng_trees
 *  Number of gene trees to simulate from each locus tree.
 * \param Ne
 *  Efective population size.
 * \param mu
 *  Substitution rate.
 * \param alpha_s
 *  Alpha parameter of the gamma distribution with mean=1 to sample rate heterogeneity mulipliers. Lineage specific rate heterogeneity.
 * \param alpha_l
 *  Alpha parameter of the gamma distribution with mean=1 to sample rate heterogeneity mulipliers. Gene family specific rate heterogeneity.
 * \param alpha_g
 *  Alpha parameter of the gamma distribution with mean=1 to sample rate heterogeneity mulipliers. Gene tree branch specific rate heterogeneity.
 * \param epsilon
 *  Epsilon of the convergence of the brent method for sampling Bounded multispecies coalescent
 * \param verbosity
 *  Config about verbosity.
 * \param out_file
 *  Prefix of the output files.
 * \param u_seed
 *  Seed for the random number generator.
 *******************************************************************************/

void PrintFileSettings(FILE *file, char * s_tree_newick, sampling_unit gen_time, char * l_tree_newick, sampling_unit sb_rate, sampling_unit sd_rate, sampling_unit s_leaves, sampling_unit s_time, sampling_unit outgroup,sampling_unit lb_rate, sampling_unit ld_rate, sampling_unit lt_rate, sampling_unit lgc_rate, int t_kind, int min_lleaves, int min_lsleaves, sampling_unit ind_per_sp,sampling_unit nl_trees,int ng_trees,sampling_unit Ne,sampling_unit mu,sampling_unit alpha_s, sampling_unit alpha_l, sampling_unit alpha_g,float epsilon, int verbosity, char * out_file, float u_seed)
{
    char * buffer=calloc(100,sizeof(char));
    
    fprintf(file, "\nSimulation settings:\n--------------------\n\nTrees:");
#ifdef DBG
    fflush(stdout);
#endif
    
    if (l_tree_newick!=NULL)
    {
        fprintf(file, "\n\t-Species tree: Not taken into consideration\n\t-Locus tree: Fixed\n\t\t--> %s",l_tree_newick);
#ifdef DBG
        fflush(stdout);
#endif
        if (get_sampling(gen_time)!=1)
        {
            Print_Sampling(gen_time,buffer);
            fprintf(file, "\n\t\t-Time units: time\n\t\t-Generation time %s\n",buffer);
#ifdef DBG
            fflush(stdout);
#endif
        }
        else
        {
            fprintf(file, "\n\t\t-Time units: generations\n");
#ifdef DBG
            fflush(stdout);
#endif
        }
    }
    else
    {
        if (s_tree_newick!=NULL)
        {
            fprintf(file,"\n\t-Species tree: Fixed\n\t\t--> %s",s_tree_newick);
#ifdef DBG
            fflush(stdout);
#endif
            if (get_sampling(gen_time)!=1)
            {
                Print_Sampling(gen_time,buffer);
                fprintf(file,"\n\t\t-Time units: time\n\t\t-Generation time %s\n",buffer);
#ifdef DBG
                fflush(stdout);
#endif
            }
            else
            {
                fprintf(file,"\n\t\t-Time units: generations\n");
#ifdef DBG
                fflush(stdout);
#endif
            }
        }
        else
        {
            if (get_sampling(gen_time)!=1)
            {
                Print_Sampling(sb_rate,buffer);
                fprintf(file,"\n\t-Species tree: Birth-death simulation\n\t\t-Birth rate (per time unit): %s", buffer);
                Print_Sampling(sd_rate,buffer);
                fprintf(file,"\n\t\t-Death rate (per time unit): %s",buffer);
                
                if (get_sampling(outgroup)>0||outgroup.distribution_code!=0)
                {
                    Print_Sampling(outgroup, buffer);
                    fprintf(file,"\n\t\t-Outgroup addition:\n\t\t\t-Internal branch length deviation from the half of the height of the ingroup: %s",buffer);
                }
                else
                    fprintf(file,"\n\t\t-Outgroup addition: No addition");
                
                if (get_sampling(s_leaves)>0||s_leaves.distribution_code!=0)
                    Print_Sampling(s_leaves, buffer);
                else
                    sprintf(buffer,"%s","Not used");
                fprintf(file,"\n\t\t-Stop rules:\n\t\t\t-Number of leaves: %s",buffer);
                
                if (get_sampling(s_time)>0||s_time.distribution_code!=0)
                    Print_Sampling(s_time, buffer);
                else
                    sprintf(buffer,"%s","Not used");
                fprintf(file,"\n\t\t\t-Time: %s",buffer);
                Print_Sampling(gen_time, buffer);
                fprintf(file,"\n\t\t-Time units: time\n\t\t-Generation time %s\n",buffer);
                fprintf(file,"\t\tNOTE: The intensity of the b-d process is going to correspond to the time units instead of the number of generations\n");
            }
            else
            {
                Print_Sampling(sb_rate, buffer);
                fprintf(file,"\n\t-Species tree: Birth-death simulation\n\t\t-Birth rate: %s",buffer);
                Print_Sampling(sd_rate,buffer);
                fprintf(file,"\n\t\t-Death rate: %s",buffer);
                
                if (get_sampling(outgroup)>0||outgroup.distribution_code!=0)
                {
                    Print_Sampling(outgroup, buffer);
                    fprintf(file,"\n\t\t-Outgroup addition:\n\t\t\t-Internal branch length deviation from the half of the height of the ingroup: %s",buffer);
                }
                else
                    fprintf(file,"\n\t\t-Outgroup addition: No addition");
                if (get_sampling(s_leaves)>0||s_leaves.distribution_code!=0)
                    Print_Sampling(s_leaves, buffer);
                else
                    sprintf(buffer,"%s","Not used");
                fprintf(file,"\n\t\t-Stop rules:\n\t\t\t-Number of leaves: %s",buffer);
                
                if (get_sampling(s_time)>0||s_time.distribution_code!=0)
                    Print_Sampling(s_time, buffer);
                else
                    sprintf(buffer,"%s","Not used");
                fprintf(file,"\n\t\t\t-Generations: %s",buffer);
                Print_Sampling(gen_time, buffer);
                fprintf(file,"\n\t\t-Time units: generations\n");
            }
        }
        if (get_sampling(lb_rate)==0 && get_sampling(ld_rate)==0 && get_sampling(lt_rate)==0 && get_sampling(lgc_rate)==0)
        {
            fprintf(file,"\n\t-Locus tree: directly obtained from the species tree (no birth-death process)\n");
        }
        else
        {
            Print_Sampling(lb_rate, buffer);
            fprintf(file,"\n\t-Locus tree: birth-death simulation\n\t\t-Birth rate (per generation): %s",buffer);
            Print_Sampling(ld_rate,buffer);
            fprintf(file,"\n\t\t-Death rate (per generation): %s",buffer);
            Print_Sampling(lt_rate,buffer);
            fprintf(file,"\n\t\t-Transference rate (per generation): %s",buffer);
            Print_Sampling(lgc_rate,buffer);
            fprintf(file,"\n\t\t-Gene conversion rate (per generation): %s",buffer);
            fprintf(file,"\n\t\t-Minimum number of leaves: %u\n\t\t-Minimum number of leaves from different species: %u\n",min_lleaves,min_lsleaves);
        }
        
    }
    Print_Sampling(Ne, buffer);
    fprintf(file,"\nParameters (multi species coalescent simulation):\n\t-Haploid efective population size: %s",buffer);
    Print_Sampling(mu, buffer);
    fprintf(file,"\n\t-Substitution rate: %s",buffer);
    Print_Sampling(alpha_s, buffer);
    fprintf(file,"\n\t-Substitution rate heterogeneities\n\t\t-Lineage (species) specific rate heterogeneity gamma shape: %s",(get_sampling(alpha_s)==0&&alpha_s.distribution_code==0)?"No heterogeneity":buffer);
    Print_Sampling(alpha_l, buffer);
    fprintf(file,"\n\t\t-Gene family (gene tree) specific rate heterogeneity gamma shape: %s",(get_sampling(alpha_l)==0&&alpha_l.distribution_code==0)?"No heterogeneity":buffer);
    Print_Sampling(alpha_g, buffer);
    fprintf(file,"\n\t\t-Gene tree branch specific rate heterogeneity gamma shape: %s",(get_sampling(alpha_g)==0&&alpha_g.distribution_code==0)?"No heterogeneity":buffer);
    Print_Sampling(ind_per_sp, buffer);
    fprintf(file,"\n\t-Individuals per species: %s",buffer);
    Print_Sampling(nl_trees, buffer);
    fprintf(file,"\n\nPrecision parameters (bounded multispecies coalescent sampling):\n\t-Rooting method epsilon: %f\n\nReplication options:\n\t-Number of locus trees: %s",epsilon,buffer);
    fprintf(file,"\n\t-Number of gene trees from each locus tree: %d\n\t-Seed %f\n\t-Output files prefix: %s\n\t-Verbosity: %d",ng_trees,u_seed,out_file,verbosity);
    
    fflush(stdout);
    
    free(buffer);
    
}

/**
 * Writes the config of the program in stdout for each sample (species tree).
 *
 * \param s_tree_newick
 *  Newick string of a fixed species tree.
 * \param gen_time
 *  Generation time
 * \param l_tree_newick
 *  Newick string of a fixed locus tree.
 * \param sb_rate
 *  Birth rate of the species tree simulation.
 * \param sd_rate
 *  Death rate of the species tree simulation.
 * \param s_leaves
 *  Number of leaves of the desired species tree (stopping rule).
 * \param s_time
 *  Maximum length of the simulated species tree.
 * \param lb_rate
 *  Birth rate of the locus tree simulation.
 * \param ld_rate
 *  Death rate of the locus tree simulation.
 * \param lt_rate
 *  Transfer rate of the locus tree simulation.
 * \param lgc_rate
 *  Gene conversion rate of the locus tree simulation.
 * \param t_kind
 *  Gene transferences (conversion and transfer) depending (1) or not (0) on the distance.
 * \param Outgroup
 *  Parameter to add an outgroup with a given/sampled certain length of the new internal branch.
 * \param min_lleaves
 *  Minimum number of leaves for each locus tree.
 *  \param min_lsleaves
 *  Minimum number of tips from different species for each locus tree.
 * \param ind_per_sp
 *  Number of individuals per species.
 * \param nl_trees
 *  Number of locus trees to simulate.
 * \param ng_trees
 *  Number of gene trees to simulate from each locus tree.
 * \param Ne
 *  Efective population size.
 * \param mu
 *  Substitution rate.
 * \param alpha_s
 *  Alpha parameter of the gamma distribution with mean=1 to sample rate heterogeneity mulipliers. Lineage specific rate heterogeneity.
 * \param alpha_l
 *  Alpha parameter of the gamma distribution with mean=1 to sample rate heterogeneity mulipliers. Gene family specific rate heterogeneity.
 * \param alpha_g
 *  Alpha parameter of the gamma distribution with mean=1 to sample rate heterogeneity mulipliers. Gene tree branch specific rate heterogeneity.
 * \param epsilon
 *  Epsilon of the convergence of the brent method for sampling Bounded multispecies coalescent
 * \param verbosity
 *  Config about verbosity.
 * \param out_file
 *  Prefix of the output files.
 * \param n_replicate
 *  Number of this replicate.
 *******************************************************************************/

void PrintSampleSettings(char * s_tree_newick, sampling_unit gen_time, char * l_tree_newick, sampling_unit sb_rate, sampling_unit sd_rate, sampling_unit s_leaves, sampling_unit s_time,sampling_unit lb_rate, sampling_unit ld_rate, sampling_unit lt_rate, sampling_unit lgc_rate,int t_kind,sampling_unit outgroup, int min_lleaves, int min_lsleaves, sampling_unit ind_per_sp,sampling_unit nl_trees,int ng_trees,sampling_unit Ne,sampling_unit mu,sampling_unit alpha_s, sampling_unit alpha_l, sampling_unit alpha_g,float epsilon, int verbosity, char * out_file, int n_replicate)
{
    char * buffer=calloc(100,sizeof(char));
    
    printf("\n\nReplicate %u:\n--------------------\n\nTrees:",n_replicate);
#ifdef DBG
    fflush(stdout);
#endif
    
    if (l_tree_newick!=NULL)
    {
        printf("\n\t-Species tree: Not taken into consideration\n\t-Locus tree: Fixed\n\t\t--> %s",l_tree_newick);
#ifdef DBG
        fflush(stdout);
#endif
        if (get_sampling(gen_time)!=1)
        {
            printf("\n\t\t-Time units: time\n\t\t-Generation time %e\n",get_sampling(gen_time));
#ifdef DBG
            fflush(stdout);
#endif
        }
        else
        {
            printf("\n\t\t-Time units: generations\n");
#ifdef DBG
            fflush(stdout);
#endif
        }
    }
    else
    {
        if (s_tree_newick!=NULL)
        {
            printf("\n\t-Species tree: Fixed\n\t\t--> %s",s_tree_newick);
#ifdef DBG
            fflush(stdout);
#endif
            if (get_sampling(gen_time)!=1)
            {
                printf("\n\t\t-Time units: time\n\t\t-Generation time %e\n",get_sampling(gen_time));
#ifdef DBG
                fflush(stdout);
#endif
            }
            else
            {
                printf("\n\t\t-Time units: generations\n");
#ifdef DBG
                fflush(stdout);
#endif
            }
        }
        else
        {
            if (get_sampling(gen_time)!=1)
            {
                printf("\n\t-Species tree: Birth-death simulation\n\t\t-Birth rate (per time unit): %e",get_sampling(sb_rate));
                printf("\n\t\t-Death rate (per time unit): %e",get_sampling(sd_rate));
                if (get_sampling(outgroup)>0||outgroup.distribution_code!=0)
                    printf("\n\t\t-Outgroup addition:\n\t\t\t-Internal branch length deviation from the half of the height of the ingroup: %e",get_sampling(outgroup));
                else
                    printf("\n\t\t-Outgroup addition: No addition");
                
                if (get_sampling(s_leaves)>0||s_leaves.distribution_code!=0)
                    printf("\n\t\t-Stop rules:\n\t\t\t-Number of leaves: %lf",get_sampling(s_leaves));
                else
                {
                    sprintf(buffer,"%s","Not used");
                    printf("\n\t\t-Stop rules:\n\t\t\t-Number of leaves: %s",buffer);
                }
                
                
                if (get_sampling(s_time)>0||s_time.distribution_code!=0)
                    printf("\n\t\t\t-Time: %e",get_sampling(s_time));
                else
                {
                    sprintf(buffer,"%s","Not used");
                    printf("\n\t\t\t-Time: %s",buffer);
                }
                
                printf("\n\t\t-Time units: time\n\t\t-Generation time %e\n",get_sampling(gen_time));
                printf("\t\tNOTE: The intensity of the b-d process is going to correspond to the time units instead of the number of generations\n");
            }
            else
            {
                printf("\n\t-Species tree: Birth-death simulation\n\t\t-Birth rate: %e",get_sampling(sb_rate));
                printf("\n\t\t-Death rate: %e",get_sampling(sd_rate));
                if (get_sampling(outgroup)>0||outgroup.distribution_code!=0)
                    printf("\n\t\t-Outgroup addition:\n\t\t\t-Internal branch length deviation from the half of the height of the ingroup: %e",get_sampling(outgroup));
                else
                    printf("\n\t\t-Outgroup addition: No addition");
                
                if (get_sampling(s_leaves)>0||s_leaves.distribution_code!=0)
                    printf("\n\t\t-Stop rules:\n\t\t\t-Number of leaves: %lf",get_sampling(s_leaves));
                else
                {
                    sprintf(buffer,"%s","Not used");
                    printf("\n\t\t-Stop rules:\n\t\t\t-Number of leaves: %s",buffer);
                    
                }
                
                if (get_sampling(s_time)>0||s_time.distribution_code!=0)
                    printf("\n\t\t\t-Generations: %e",get_sampling(s_time));
                else
                {
                    sprintf(buffer,"%s","Not used");
                    printf("\n\t\t\t-Generations: %s",buffer);
                }
                printf("\n\t\t-Time units: generations\n");
            }
        }
        if (get_sampling(lb_rate)==0 && get_sampling(ld_rate)==0 && get_sampling(lt_rate)==0 && get_sampling(lgc_rate)==0)
        {
            printf("\n\t-Locus tree: directly obtained from the species tree (no birth-death process)\n");
        }
        else
        {
            printf("\n\t-Locus tree: birth-death simulation\n\t\t-Birth rate (per generation): %e",get_sampling(lb_rate));
            printf("\n\t\t-Death rate (per generation): %e",get_sampling(ld_rate));
            printf("\n\t\t-Transference rate (per generation): %e",get_sampling(lt_rate));
            printf("\n\t\t-Gene conversion rate (per generation): %e",get_sampling(lgc_rate));
            printf("\n\t\t-Minimum number of leaves: %u\n\t\t-Minimum number of leaves from different species: %u\n",min_lleaves,min_lsleaves);
        }
        
    }
    printf("\nParameters (multi species coalescent simulation):\n\t-Haploid efective population size: %e",get_sampling(Ne));
    printf("\n\t-Substitution rate: %e",get_sampling(mu));
    sprintf(buffer, "%e",get_sampling(alpha_s));
    printf("\n\t-Substitution rate heterogeneities\n\t\t-Lineage (species) specific rate heterogeneity gamma shape: %s",get_sampling(alpha_s)==0?"No heterogeneity":buffer);
    sprintf(buffer, "%e",get_sampling(alpha_l));
    printf("\n\t\t-Gene family (gene tree) specific rate heterogeneity gamma shape: %s",get_sampling(alpha_l)==0?"No heterogeneity":buffer);
    sprintf(buffer, "%e",get_sampling(alpha_g));
    printf("\n\t\t-Gene tree branch specific rate heterogeneity gamma shape: %s",get_sampling(alpha_g)==0?"No heterogeneity":buffer);
    printf("\n\t-Individuals per species: %e",get_sampling(ind_per_sp));
    printf("\n\nPrecision parameters (bounded multispecies coalescent sampling):\n\t-Rooting method epsilon: %fReplication options:\n\t-Number of locus trees: %d",epsilon,nl_trees.value.i);
    printf("\n\t-Number of gene trees from each locus tree: %d\n\nSimulation:\n-----------\n",ng_trees);
    
    fflush(stdout);
    
    free(buffer);
    
}

long int CheckSampledSettings(sampling_unit bds_leaves, sampling_unit bds_length, sampling_unit sb_rate, sampling_unit sd_rate, sampling_unit outgroup, sampling_unit ind_per_sp, sampling_unit nl_trees, sampling_unit b_rate, sampling_unit d_rate, sampling_unit t_rate, sampling_unit gc_rate,sampling_unit Ne, sampling_unit alpha_s, sampling_unit alpha_l, sampling_unit alpha_g, sampling_unit mu, sampling_unit gen_time, int min_lleaves)
{
    int is_error=0;
    
    if (is_sampling_set(bds_leaves)&&get_sampling(bds_leaves)<=0)
    {
        fprintf(stderr,"\n\tImproper value sampling the parameter -Sl, Number of species tree leaves. Please, check your sampling settings and try again\n");
        is_error=1;
    }
    if (is_sampling_set(bds_length)&&get_sampling(bds_length)<=0)
    {
        fprintf(stderr,"\n\tImproper value sampling the parameter -St, Species tree length. Please, check your sampling settings and try again\n");
        is_error=1;
    }
    if (is_sampling_set(sb_rate)&&get_sampling(sb_rate)<=0)
    {
        fprintf(stderr,"\n\tImproper value sampling the parameter -Sb, Species tree birth rate. Please, check your sampling settings and try again\n");
        is_error=1;
    }
    if (is_sampling_set(sd_rate)&&get_sampling(sd_rate)>get_sampling(sb_rate))
    {
        fprintf(stderr,"\n\tImproper value sampling the parameter -Sd, Species tree death rate. Please, check your sampling settings and try again\n");
        is_error=1;
    }
    if (is_sampling_set(outgroup)&&get_sampling(outgroup)<=0)
    {
        fprintf(stderr,"\n\tImproper value sampling the parameter -So, Internal branch length deviation from the half of the height of the ingroup. Please, check your sampling settings and try again\n");
        is_error=1;
    }
    if (get_sampling(ind_per_sp)<1)
    {
        fprintf(stderr,"\n\tImproper value sampling the parameter -I, Number of individuals per species. Please, check your sampling settings and try again\n");
        is_error=1;
    }
    if (get_sampling(nl_trees)<1)
    {
        fprintf(stderr,"\n\tImproper value sampling the parameter -Rl, Number of locus trees per species tree. Please, check your sampling settings and try again\n");
        is_error=1;
    }
    if (is_sampling_set(b_rate)&&get_sampling(b_rate)<=0)
    {
        fprintf(stderr,"\n\tImproper value sampling the parameter -Lb, Locus tree birth rate. Please, check your sampling settings and try again\n");
        is_error=1;
    }
    if (is_sampling_set(d_rate)&&get_sampling(d_rate)>get_sampling(b_rate))
    {
        fprintf(stderr,"\n\tImproper value sampling the parameter -Ld, Locus tree death rate. Please, check your sampling settings and try again\n");
        is_error=1;
    }
    if (is_sampling_set(t_rate)&&get_sampling(t_rate)<=0)
    {
        fprintf(stderr,"\n\tImproper value sampling the parameter -Lt, Locus tree transfer rate. Please, check your sampling settings and try again\n");
        is_error=1;
    }
    if (is_sampling_set(gc_rate)&&get_sampling(gc_rate)<=0)
    {
        fprintf(stderr,"\n\tImproper value sampling the parameter -Lg, Locus tree gene conversion rate. Please, check your sampling settings and try again\n");
        is_error=1;
    }
    if (get_sampling(Ne)<2)
    {
        fprintf(stderr,"\n\tImproper value sampling the parameter -P, Haploid population size. Please, check your sampling settings and try again\n");
        is_error=1;
    }
    if (is_sampling_set(alpha_s)&&get_sampling(alpha_s)<=0)
    {
        fprintf(stderr,"\n\tImproper value sampling the parameter -Hs, Alpha parameter for the gamma species-specific heterogeneity. Please, check your sampling settings and try again\n");
        is_error=1;
    }
    if (is_sampling_set(alpha_l)&&get_sampling(alpha_l)<=0)
    {
        fprintf(stderr,"\n\tImproper value sampling the parameter -Hl, Alpha parameter for the gamma locus-specific heterogeneity. Please, check your sampling settings and try again\n");
        is_error=1;
    }
    if (is_sampling_set(alpha_g)&&get_sampling(alpha_g)<=0)
    {
        fprintf(stderr,"\n\tImproper value sampling the parameter -Hg, Alpha parameter for the gamma gene tree branch-specific heterogeneity. Please, check your sampling settings and try again\n");
        is_error=1;
    }
    if (is_sampling_set(mu)&&get_sampling(mu)<=0)
    {
        fprintf(stderr,"\n\tImproper value sampling the parameter -U, Substitution rate. Please, check your sampling settings and try again\n");
        is_error=1;
    }
    if (is_sampling_set(gen_time)&&get_sampling(gen_time)<=0)
    {
        fprintf(stderr,"\n\tImproper value sampling the parameter -G, Generation time. Please, check your sampling settings and try again\n");
        is_error=1;
    }
    
    if((get_sampling(sb_rate)<get_sampling(sd_rate))&&get_sampling(bds_leaves)>0)
    {
        fprintf(stderr,"\n\tERROR!!! The BDSA algorithm of the conditioned birth death simulation process of the species tree does not allow birth rates less than the death rate\n");
        
        is_error=1;
    }
    else if(get_sampling(bds_leaves)>0 && get_sampling(bds_leaves)<min_lleaves)
    {
        fprintf(stderr,"\n\tERROR:The minimum number of locus tree nodes is bigger than the number of desired nodes of the species trees. Please, check the -Ll and -Sl parameters.\n");
        fflush(stderr);
        is_error=1;
    }
    
    if (is_error)
    {
        fflush(stderr);
        return SETTINGS_ERROR;
    }
    else
        return NO_ERROR;
}

///@}

void PrintXCharError(char **string, int x, char *errormsg)
{
    int i;
    printf("\n\nSETTINGS ERROR\n");
    for (i=1; i<x; ++i)
    {
        printf("%s ", *(string+i));
    }
    printf(" %s \n", errormsg);
    fflush(stdout);
    
}<|MERGE_RESOLUTION|>--- conflicted
+++ resolved
@@ -833,11 +833,7 @@
         {
             Measure_ST_height(sp_tree, &st_height, CU);
             Measure_ST_length(sp_tree, &st_length, CU);
-<<<<<<< HEAD
             ErrorReporter(WriteSTreeDB(&database, sp_tree->n_leaves, st_height,st_length,(*sp_tree->root->childs)->gen_length, get_sampling(ind_per_sp), get_sampling(nl_trees), get_sampling(alpha_s), get_sampling(alpha_l), get_sampling(alpha_g), get_sampling(Ne), get_sampling(mu), get_sampling(gen_time))); //Measure_ST_height(sp_tree), Measure_ST_length(sp_tree)
-=======
-            ErrorReporter(WriteSTreeDB(&database, sp_tree->n_leaves, st_height,st_length,(*sp_tree->root->childs)->gen_length, get_sampling(ind_per_sp), get_sampling(nl_trees), get_sampling(alpha_s), get_sampling(alpha_l), get_sampling(alpha_g), get_sampling(Ne), get_sampling(mu), get_sampling(gen_time)));
->>>>>>> e66b76fa
         }
 #endif
         
